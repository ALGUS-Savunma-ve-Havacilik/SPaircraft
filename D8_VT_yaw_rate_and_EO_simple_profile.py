--- conflicted
+++ resolved
@@ -593,14 +593,9 @@
             ac.VT['x_{CG_{vt}}'] >= xcg+(ac.VT['\\Delta x_{lead_v}']+ac.VT['\\Delta x_{trail_v}'])/2,
             ])
         
-<<<<<<< HEAD
         # Model.__init__(self, W_ftotal + s*units('N'), constraints + ac + climb + cruise, subs)
         Model.__init__(self, W_ftotal, constraints + ac + climb + cruise, subs)
-=======
-        # Model.__init__(self, W_ftotal + s*units('N'), constraints + ac + cls + crs, subs)
-        self.cost = W_ftotal
-        return constraints, ac, crs, cls
->>>>>>> b1608fdf
+
 
 class VerticalTail(Model):
     """
@@ -905,157 +900,8 @@
             #overall aircraft 
             'ReqRng': 500, #('sweep', np.linspace(500,2000,4)),
             'CruiseAlt': 30000, #('sweep', np.linspace(20000,40000,4)),
-            'numeng': 2,
-##            'V_{ne}': 144,
-            
-            #fuselage place holder model subs
-            'W_{pax}': 91 * 9.81,
-            'n_{pax}': 150,
-            'pax_{area}': 1,
-##            'C_{D_{fuse}}': .005, #assumes flat plate turbulent flow, from wikipedia
-##             'w_{fuse}': 6,
-
-
-             #think about how to constrain this
-##             'x_w': 19,
-
-<<<<<<< HEAD
-            #subs into the wing palceholder model
-##            '\\bar{c}_w': 2,
-##            'c_{m_{w}}': 1,
-=======
-            'N_{spar}': 2,
-            }
-           
-    m = Mission()
-    m.substitutions.update(substitutions)
-    sol = m.localsolve(solver='mosek', verbosity = 4)
-
-    substitutions = {      
-           'ReqRng': ('sweep', np.linspace(500,3000,8)),
+            'ReqRng': 500,
             'CruiseAlt': 30000,
-            'numeng': 2,
-##            'W_{Load_max}': 6664,
-            'W_{pax}': 91 * 9.81,
-            'n_{pax}': 150,
-            'pax_{area}': 1,
-##            'C_{D_{fuse}}': .005, #assumes flat plate turbulent flow, from wikipedia
->>>>>>> b1608fdf
-            'e': .9,
-            'b_{max}': 35,
-
-            #VT subs
-           'C_{D_{wm}}': 0.5, # [2]
-           'C_{L_{vmax}}': 2.6, # [2]
-           'V_1': 70,
-##           'V_{ne}': 144, # [2]
-           '\\rho_{TO}': 1.225,
-           '\\tan(\\Lambda_{vt})': np.tan(40*np.pi/180),
-##           'c_{l_{vt}}': 0.5, # [2]
-           'c_{l_{vtEO}}': 0.5,
-           'A_2': np.pi*(.5*1.75)**2, # [1]
-           'e_v': 0.8,
-           'l_{fuse}': 39,
-##           'x_{CG}': 18,
-           'y_{eng}': 4.83, # [3]
-           'V_{land}': 72,
-           'I_{z}': 12495000, #estimate for late model 737 at max takeoff weight (m l^2/12)
-           '\\dot{r}_{req}': 0.174533, #10 deg/s yaw rate
-<<<<<<< HEAD
-=======
-
-           'N_{spar}': 2,
-            }
-           
-    m = Mission()
-    m.substitutions.update(substitutions)
-    solRsweep = m.localsolve(solver='mosek', verbosity = 4)
-
-    RC = []
-
-    for i in range(len(solRsweep('ReqRng'))):
-        RC.append(mag(solRsweep('RC')[i][0]))
-
-    plt.plot(solRsweep('ReqRng'), RC, '-r')
-    plt.xlabel('Mission Range [nm]')
-    plt.ylabel('Initial  Rate of Climb [ft/min]')
-    plt.title('Initial Rate of Climb vs Range')
-##    plt.savefig('HT_Sweeps/VT_rng_RC.pdf')
-    plt.show()
-
-##    plt.plot(solRsweep('ReqRng'), solRsweep('L_{vtEO}'), '-r')
-##    plt.xlabel('Mission Range [nm]')
-##    plt.ylabel('VT Lift and Takeoff ENgine Out [N]')
-##    plt.title('Initial Climb Thrust vs Range')
-####    plt.savefig('HT_Sweeps/VT_rng_LVTTO.pdf')
-##    plt.show()
-
-    plt.plot(solRsweep('ReqRng'), solRsweep('L_{v_{max}}'), '-r')
-    plt.xlabel('Mission Range [nm]')
-    plt.ylabel('Max VT Lift Force [N]')
-    plt.title('Initial Climb Thrust vs Range')
-##    plt.savefig('HT_Sweeps/VT_rng_LVmax.pdf')
-    plt.show()
-
-##    plt.plot(solRsweep('ReqRng'), solRsweep('T_e'), '-r')
-##    plt.xlabel('Mission Range [nm]')
-##    plt.ylabel('Initial  Climb Thrust [N]')
-##    plt.title('Initial Climb Thrust vs Range')
-####    plt.savefig('HT_Sweeps/VT_rng_TTO.pdf')
-##    plt.show()
-
-    plt.plot(solRsweep('ReqRng'), solRsweep('W_{struct}'), '-r')
-    plt.xlabel('Mission Range [nm]')
-    plt.ylabel('Vertical Tail Weight [N]')
-    plt.title('Vertical Tail Weight vs Range')
-##    plt.savefig('HT_Sweeps/VT_rng_VTweight.pdf')
-    plt.show()
-
-    plt.plot(solRsweep('ReqRng'), solRsweep('A_{vt}'), '-r')
-    plt.xlabel('Mission Range [nm]')
-    plt.ylabel('Vertical Tail Aspect Ratio')
-    plt.title('Vertical Tail Aspect Ratio vs Range')
-##    plt.savefig('HT_Sweeps/VT_rng_VTAR.pdf')
-    plt.show()
-
-    plt.plot(solRsweep('ReqRng'), solRsweep('S_{vt}'), '-r')
-    plt.xlabel('Mission Range [nm]')
-    plt.ylabel('Vertical Tail Area [m$^2$]')
-    plt.title('Vertical Tail Area vs Range')
-##    plt.savefig('HT_Sweeps/VT_rng_SVT.pdf')
-    plt.show()
-
-    plt.plot(solRsweep('ReqRng'), solRsweep['sensitivities']['constants']['ReqRng'], '-r')
-    plt.xlabel('Mission Range [nm]')
-    plt.ylabel('Sensitivity of Mission Range')
-    plt.title('Sensitivity to Range vs Range')
-####    plt.savefig('HT_Sweeps/VT_rng_RngSens.pdf')
-    plt.show()
-
-    plt.plot(solRsweep('ReqRng'), solRsweep['sensitivities']['constants']['CruiseAlt'], '-r')
-    plt.xlabel('Mission Range [nm]')
-    plt.ylabel('Sensitivity of Cruise Altitude')
-    plt.title('Sensitivity to Cruise Altitude vs Range')
-##    plt.savefig('HT_Sweeps/VT_rng_AltSens.pdf')
-    plt.show()
-    
-    plt.plot(solRsweep('ReqRng'), solRsweep['sensitivities']['constants']['b_{max}'], '-r')
-    plt.xlabel('Mission Range [nm]')
-    plt.ylabel('Sensitivity of Max Wing Span')
-    plt.title('Sensitivity of Max Wing Span vs Range')
-##    plt.savefig('HT_Sweeps/VT_rng_bMaxSens.pdf')
-    plt.show()
-
-    plt.plot(solRsweep('ReqRng'), solRsweep['sensitivities']['constants']['W_{pax}'], '-r')
-    plt.xlabel('Mission Range [nm]')
-    plt.ylabel('Sensitivity of Passenger Weight')
-    plt.title('Sensitivity of Passegner Weight vs Range')
-##    plt.savefig('HT_Sweeps/VT_rng_WPaxSens.pdf')
-    plt.show()
-
-    substitutions = {      
-            'ReqRng': 2000,
-            'CruiseAlt': ('sweep', np.linspace(20000,40000,10)),
             'numeng': 2,
 ##            'W_{Load_max}': 6664,
             'W_{pax}': 91 * 9.81,
@@ -1084,12 +930,13 @@
            'I_{z}': 12495000, #estimate for late model 737 at max takeoff weight (m l^2/12)
            '\\dot{r}_{req}': 0.174533, #10 deg/s yaw rate
 
->>>>>>> b1608fdf
             'N_{spar}': 2,
             }
            
-    m = Mission(substitutions)
+    m = Mission()
+    m.substitutions.update(substitutions)
     sol = m.localsolve(solver='mosek', verbosity = 4)
+
 
     if plot == True:
 
