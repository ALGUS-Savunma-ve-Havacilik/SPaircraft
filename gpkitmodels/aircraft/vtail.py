# coding=utf-8
"Implements a Vertical Tail model"
import numpy as np
import numpy.testing as npt
from gpkit import Model, Variable, SignomialsEnabled, LinkedConstraintSet
from gpkit.constraints.costed import CostedConstraintSet
from gpkit.constraints.tight import TightConstraintSet as TCS
from wingbox import WingBox

class VerticalTail(CostedConstraintSet):
    """
    Vertical tail sizing

    References:
    1: LEAP engine specs (1B)
    2: TASOPT 737 code
    3: Boeing 737 airport doc
    4: Boeing 737 Max airport doc
    5: http://www.digitaldutch.com/atmoscalc
    6: Engineering toolbox
    7: Boeing.com
    """
    def __init__(self, **kwargs):

        Afan   = Variable('A_{fan}', 'm^2', 'Engine reference area')
        Avt    = Variable('A_{vt}', '-', 'Vertical tail aspect ratio')
        CDvis  = Variable('C_{D_{vis}}', '-', 'Viscous drag coefficient')
        CDwm   = Variable('C_{D_{wm}}', '-', 'Windmill drag coefficient')
        CLvmax = Variable('C_{L_{vmax}}', '-', 'Max lift coefficient')
        CLvt   = Variable('C_{L_{vt}}', '-', 'Vertical tail lift coefficient')
        Dvis   = Variable('D_{vis}', 'N', 'Vertical tail viscous drag, cruise')
        Dwm    = Variable('D_{wm}', 'N', 'Engine out windmill drag')
        Lmax   = Variable('L_{max}', 'N',
                          'Maximum load for structural sizing') # fuselage
        Lvmax  = Variable('L_{v_{max}}', 'N',
                          'Maximum load for structural sizing')
        Lvt    = Variable('L_{vt}', 'N', 'Vertical tail lift in engine out')
        Rec    = Variable('Re_c', '-', 'Vertical tail reynolds number, cruise')
        S      = Variable('S', 'm^2', 'Vertical tail reference area (full)')
        Svt    = Variable('S_{vt}', 'm^2', 'Vertical tail ref. area (half)')
        Te     = Variable('T_e', 'N', 'Thrust per engine at takeoff')
        V1     = Variable('V_1', 'm/s', 'Minimum takeoff velocity')
        Vc     = Variable('V_c', 'm/s', 'Cruise velocity')
        Vne    = Variable('V_{ne}', 'm/s', 'Never exceed velocity')
        Wstruct= Variable('W_{struct}', 'N', 'Full span weight')
        Wvt    = Variable('W_{vt}', 'N', 'Vertical tail weight')
        b      = Variable('b', 'm', 'Vertical tail full span')
        bvt    = Variable('b_{vt}', 'm', 'Vertical tail half span')
        clvt   = Variable('c_{l_{vt}}', '-',
                          'Sectional lift force coefficient (engine out)')
        cma    = Variable('\\bar{c}', 'm', 'Vertical tail mean aero chord')
        croot  = Variable('c_{root}', 'm', 'Vertical tail root chord')
        ctip   = Variable('c_{tip}', 'm', 'Vertical tail tip chord')
        cvt    = Variable('c_{vt}', 'm', 'Vertical tail root chord') # fuselage
        dfan   = Variable('d_{fan}', 'm', 'Fan diameter')
        dxlead = Variable('\\Delta x_{lead}', 'm',
                          'Distance from CG to vertical tail leading edge')
        dxtrail= Variable('\\Delta x_{trail}', 'm',
                          'Distance from CG to vertical tail trailing edge')
        e      = Variable('e', '-', 'Span efficiency of vertical tail')
        lfuse  = Variable('l_{fuse}', 'm', 'Length of fuselage')
        lvt    = Variable('l_{vt}', 'm', 'Vertical tail moment arm')
        mu     = Variable('\\mu', 'N*s/m^2', 'Dynamic viscosity (35,000ft)')
        mu0    = Variable('\\mu_0', 1.8E-5, 'N*s/m^2', 'Dynamic viscosity (SL)')
        p      = Variable('p', '-', 'Substituted variable = 1 + 2*taper')
        plamv  = Variable('p_{\\lambda_v}', '-',
                          'Dummy variable = 1 + 2\\lambda') # fuselage
        q      = Variable('q', '-', 'Substituted variable = 1 + taper')
        rho0   = Variable('\\rho_{TO}', 'kg/m^3', 'Air density (SL))')
        rho_c  = Variable('\\rho_c', 'kg/m^3', 'Air density (35,000ft)')
        tanL   = Variable('\\tan(\\Lambda_{LE})', '-',
                          'Tangent of leading edge sweep (40 deg)')
        taper  = Variable('\\lambda', '-', 'Vertical tail taper ratio')
        tau    = Variable('\\tau', '-', 'Vertical tail thickness/chord ratio')
        xCG    = Variable('x_{CG}', 'm', 'x-location of CG')
        xCGvt  = Variable('x_{CG_{vt}}', 'm', 'x-location of tail CG')
        y_eng  = Variable('y_{eng}', 'm', 'Engine moment arm')
        zmac   = Variable('z_{\\bar{c}}', 'm',
                          'Vertical location of mean aerodynamic chord')

<<<<<<< HEAD
        # Constants
        # References:
        # 1: LEAP engine specs (1B)
        # 2: TASOPT 737 code
        # 3: Boeing 737 airport doc
        # 4: Boeing 737 Max airport doc
        # 5: http://www.digitaldutch.com/atmoscalc
        # 6: Engineering toolbox
        # 7: Boeing.com
        Aeng  = Variable('A_{eng}', np.pi*(1.75/2)**2, 'm^2',
                         'Engine reference area') # [1]
        CDwm  = Variable('C_{D_{wm}}', 0.5, '-', 'Windmill drag coefficient') # [2]
        CLvmax= Variable('C_{L_{vmax}}', 2.6, '-', 'Max lift coefficient')
        clvt  = Variable('c_{l_{vt}}', 0.5, '-',
                         'Sectional lift force coefficient (engine out)') # [2]
        e     = Variable('e', 0.8, '-', 'Span efficiency of vertical tail')
        le    = Variable('l_e', 4.83, 'm', 'Engine moment arm') # [3]
        Lfuse = Variable('L_{fuse}', 39, 'm', 'Length of fuselage') # [4]
        mu    = Variable('\\mu', 1.4e-5, 'N*s/m^2', 'Dynamic viscosity (35,000ft)') # [5]
        mu0   = Variable('\\mu_0', 1.8e-5, 'N*s/m^2', 'Dynamic viscosity (SL)') # [5]
        rho_c = Variable('\\rho_c', 0.38, 'kg/m^3', 'Air density (35,000ft)') # [6]
        rho0  = Variable('\\rho_{TO}', 1.225, 'kg/m^3', 'Air density (SL))')
        tanL  = Variable('\\tan(\\Lambda_{LE})', np.tan(40*np.pi/180), '-',
                         'Tangent of leading edge sweep (40 deg)')
        Te    = Variable('T_e', 1.29e5, 'N', 'Thrust per engine at takeoff') # [4]
        V1    = Variable('V_1', 65, 'm/s', 'Minimum takeoff velocity')
        Vc    = Variable('V_c', 234, 'm/s', 'Cruise velocity') # [7]
        Vne   = Variable('V_{ne}', 144, 'm/s', 'Never exceed velocity')
        xCG   = Variable('x_{CG}', 18, 'm', 'x-location of CG')

=======
>>>>>>> 4ca22e93

        with SignomialsEnabled():
            objective = Dvis + 0.5*Wvt
            constraints = [
                           Lvt*lvt >= Te*y_eng + Dwm*y_eng,
                           # Force moment balance for one engine out condition
                           # TASOPT 2.0 p45

                           TCS([dxlead + zmac*tanL + 0.25*cma >= lvt]), # [SP]
                           # Tail moment arm

                           Lvt == 0.5*rho0*V1**2*Svt*CLvt,
                           # Vertical tail force (y-direction) for engine out 

                           Avt == bvt**2/Svt,
                           TCS([CLvt*(1 + clvt/(np.pi*e*Avt)) <= clvt]),
                           # Finite wing theory
                           # people.clarkson.edu/~pmarzocc/AE429/AE-429-4.pdf
                           # Valid because tail is untwisted and uncambered
                           # (lift curve slope passes through origin)

                           Dwm >= 0.5*rho0*V1**2*Afan*CDwm,
                           Afan >= np.pi*(dfan/2)**2,
                           # Drag of a windmilling engine

                           Svt <= bvt*(croot + ctip)/2, # [SP]
                           # Tail geometry relationship

                           TCS([dxtrail >= croot + dxlead]),
                           # Tail geometry constraint

                           lfuse >= dxtrail + xCG,
                           #TCS([lfuse >= dxtrail + xCG]),
                           # Fuselage length constrains the tail trailing edge

                           p >= 1 + 2*taper,
                           2*q >= 1 + p,
                           zmac == (bvt/3)*q/p,
                           TCS([(2./3)*(1 + taper + taper**2)*croot/q >= cma]), # [SP]
                           taper == ctip/croot,
                           # Define vertical tail geometry

                           taper >= 0.27,
                           # TODO: Constrain taper by tip Reynolds number
                           # source: b737.org.uk

                           Dvis >= 0.5*rho_c*Vc**2*Svt*CDvis,
                           CDvis**0.125 >= 0.19*(tau)**0.0075 *(Rec)**0.0017
                                        + 1.83e+04*(tau)**3.54*(Rec)**-0.494
                                        + 0.118*(tau)**0.0082 *(Rec)**0.00165
                                        + 0.198*(tau)**0.00774*(Rec)**0.00168,
                           # Vertical tail viscous drag in cruise
                           # Data fit from Xfoil

                           Rec == rho_c*Vc*cma/mu,
                           # Cruise Reynolds number

                           S == Svt*2,
                           b == bvt*2,
                           Wvt == Wstruct/2,
                           Lmax == 2*Lvmax,
                           # Relate vertical tail geometry/weight to generic
                           # wing used in structural model

                           Lvmax == 0.5*rho0*Vne**2*Svt*CLvmax,
                           # Max load for structural sizing
                          ]

            # For linking to other models
            linking_constraints = [plamv == p,
                                   cvt == croot]

            CG_constraint = [xCGvt >= xCG+(dxlead+dxtrail)/2]

            self.linking_constraints = linking_constraints
            self.CG_constraint = CG_constraint


        # Incorporate the structural model
        wb = WingBox()
        wb.subinplace({"taper": taper})
        lc = LinkedConstraintSet([constraints, wb])

        CostedConstraintSet.__init__(self, objective, lc)

    @classmethod
    def standalone_737(cls):

        ccs = cls()

        substitutions = {
                         'C_{D_{wm}}': 0.5, # [2]
                         'C_{L_{vmax}}': 2.6, # [2]
                         'T_e': 1.29e5, # [4]
                         'V_1': 65,
                         'V_c': 234, # [7]
                         'V_{ne}': 144, # [2]
                         '\\mu': 1.4e-5, # [5]
                         '\\rho_c': 0.38, # [6]
                         '\\rho_{TO}': 1.225,
                         '\\tan(\\Lambda_{LE})': np.tan(40*np.pi/180),
                         'c_{l_{vt}}': 0.5, # [2]
                         'd_{fan}': 1.75, # [1]
                         'e': 0.8,
                         'l_{fuse}': 39,
                         'x_{CG}': 18,
                         'y_{eng}': 4.83, # [3]
                         }

        m = Model(ccs.cost, ccs, substitutions)
        return m

    @classmethod
    def aircraft_737(cls):

        ccs = cls()

        constraints = ccs + ccs.CG_constraint + ccs.linking_constraints

        substitutions = {
                         'C_{D_{wm}}': 0.5, # [2]
                         'C_{L_{vmax}}': 2.6, # [2]
                         'T_e': 1.29e5, # [4]
                         'V_1': 65,
                         'V_c': 234, # [7]
                         'V_{ne}': 144, # [2]
                         '\\mu': 1.4e-5, # [5]
                         '\\rho_c': 0.38, # [6]
                         '\\rho_{TO}': 1.225,
                         '\\tan(\\Lambda_{LE})': np.tan(40*np.pi/180),
                         'c_{l_{vt}}': 0.5, # [2]
                         'd_{fan}': 1.75, # [1]
                         'e': 0.8,
                         'y_{eng}': 4.83, # [3]
                         }

        m = Model(ccs.cost, constraints, substitutions, name='VerticalTail')
        return m

<<<<<<< HEAD
    @classmethod
    def test(cls):
        cls().localsolve()
=======
    def test(self):
        vt = self.standalone_737()
        sol = vt.localsolve()
>>>>>>> 4ca22e93

if __name__ == "__main__":
    VerticalTail.test()<|MERGE_RESOLUTION|>--- conflicted
+++ resolved
@@ -78,39 +78,6 @@
         zmac   = Variable('z_{\\bar{c}}', 'm',
                           'Vertical location of mean aerodynamic chord')
 
-<<<<<<< HEAD
-        # Constants
-        # References:
-        # 1: LEAP engine specs (1B)
-        # 2: TASOPT 737 code
-        # 3: Boeing 737 airport doc
-        # 4: Boeing 737 Max airport doc
-        # 5: http://www.digitaldutch.com/atmoscalc
-        # 6: Engineering toolbox
-        # 7: Boeing.com
-        Aeng  = Variable('A_{eng}', np.pi*(1.75/2)**2, 'm^2',
-                         'Engine reference area') # [1]
-        CDwm  = Variable('C_{D_{wm}}', 0.5, '-', 'Windmill drag coefficient') # [2]
-        CLvmax= Variable('C_{L_{vmax}}', 2.6, '-', 'Max lift coefficient')
-        clvt  = Variable('c_{l_{vt}}', 0.5, '-',
-                         'Sectional lift force coefficient (engine out)') # [2]
-        e     = Variable('e', 0.8, '-', 'Span efficiency of vertical tail')
-        le    = Variable('l_e', 4.83, 'm', 'Engine moment arm') # [3]
-        Lfuse = Variable('L_{fuse}', 39, 'm', 'Length of fuselage') # [4]
-        mu    = Variable('\\mu', 1.4e-5, 'N*s/m^2', 'Dynamic viscosity (35,000ft)') # [5]
-        mu0   = Variable('\\mu_0', 1.8e-5, 'N*s/m^2', 'Dynamic viscosity (SL)') # [5]
-        rho_c = Variable('\\rho_c', 0.38, 'kg/m^3', 'Air density (35,000ft)') # [6]
-        rho0  = Variable('\\rho_{TO}', 1.225, 'kg/m^3', 'Air density (SL))')
-        tanL  = Variable('\\tan(\\Lambda_{LE})', np.tan(40*np.pi/180), '-',
-                         'Tangent of leading edge sweep (40 deg)')
-        Te    = Variable('T_e', 1.29e5, 'N', 'Thrust per engine at takeoff') # [4]
-        V1    = Variable('V_1', 65, 'm/s', 'Minimum takeoff velocity')
-        Vc    = Variable('V_c', 234, 'm/s', 'Cruise velocity') # [7]
-        Vne   = Variable('V_{ne}', 144, 'm/s', 'Never exceed velocity')
-        xCG   = Variable('x_{CG}', 18, 'm', 'x-location of CG')
-
-=======
->>>>>>> 4ca22e93
 
         with SignomialsEnabled():
             objective = Dvis + 0.5*Wvt
@@ -250,15 +217,10 @@
         m = Model(ccs.cost, constraints, substitutions, name='VerticalTail')
         return m
 
-<<<<<<< HEAD
     @classmethod
     def test(cls):
-        cls().localsolve()
-=======
-    def test(self):
-        vt = self.standalone_737()
+        vt = cls.standalone_737()
         sol = vt.localsolve()
->>>>>>> 4ca22e93
 
 if __name__ == "__main__":
     VerticalTail.test()