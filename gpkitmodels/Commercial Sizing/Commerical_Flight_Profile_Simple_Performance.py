--- conflicted
+++ resolved
@@ -520,35 +520,6 @@
         #make overall constraints
         constraints = []
 
-<<<<<<< HEAD
-=======
-        # print TCS([ac['W_{e}'] + ac['W_{payload}'] + W_ftotal + ac['numeng'] * ac['W_{engine}'] + ac['W_{wing}'] <= W_total]),
-        # print '\n\n'
-        # print cls.climbP.aircraftP['W_{start}'][0] == W_total,
-        # print '\n\n'
-        # print cls.climbP.aircraftP['W_{end}'][-1] == crs.cruiseP.aircraftP['W_{start}'][0],
-        # print '\n\n'
-        # print TCS([cls.climbP.aircraftP['W_{start}'] >= cls.climbP.aircraftP['W_{end}'] + cls.climbP.aircraftP['W_{burn}']]),
-        # print '\n\n'
-        # print TCS([cls.climbP.aircraftP['W_{end}'][-1] >= ac['W_{e}'] + ac['W_{payload}'] + ac['numeng'] * ac['W_{engine}'] + ac['W_{wing}'] + W_fcruise]),
-        # print '\n\n'
-        # print cls.climbP.aircraftP['W_{start}'][1:] == cls.climbP.aircraftP['W_{end}'][:-1],
-        # print '\n\n'
-        # print crs.cruiseP.aircraftP['W_{start}'][1:] == crs.cruiseP.aircraftP['W_{end}'][:-1],
-        # print '\n\n'
-        # print TCS([crs.cruiseP.aircraftP['W_{start}'] >= crs.cruiseP.aircraftP['W_{end}'] + crs.cruiseP.aircraftP['W_{burn}']]),
-        # print '\n\n'
-        # print TCS([ac['W_{e}'] + ac['W_{payload}'] + ac['numeng'] * ac['W_{engine}'] + ac['W_{wing}'] <= crs.cruiseP.aircraftP['W_{end}'][-1]]),
-        # print '\n\n'
-        # print TCS([W_ftotal >=  W_fclimb + W_fcruise]),
-        # print '\n\n'
-        # print TCS([W_fclimb >= sum(cls.climbP['W_{burn}'])]),
-        # print '\n\n'
-        # print TCS([W_fcruise >= sum(crs.cruiseP['W_{burn}'])]),
-
-        s = Variable('s', '-', 'slack')
-
->>>>>>> 6326a5b8
         constraints.extend([
             #weight constraints
             TCS([ac['W_{e}'] + ac['W_{payload}'] + W_ftotal + ac['numeng'] * ac['W_{engine}'] + ac['W_{wing}'] <= W_total]),
@@ -556,7 +527,6 @@
             cls.climbP.aircraftP['W_{start}'][0] == W_total,
             cls.climbP.aircraftP['W_{end}'][-1] == crs.cruiseP.aircraftP['W_{start}'][0],
 
-<<<<<<< HEAD
             # similar constraint 1
             TCS([cls.climbP.aircraftP['W_{start}'] >= cls.climbP.aircraftP['W_{end}'] + cls.climbP.aircraftP['W_{burn}']]),
             # similar constraint 2
@@ -564,18 +534,6 @@
 
             cls.climbP.aircraftP['W_{start}'][1:] == cls.climbP.aircraftP['W_{end}'][:-1],
             crs.cruiseP.aircraftP['W_{start}'][1:] == crs.cruiseP.aircraftP['W_{end}'][:-1],
-=======
-            # Tight fuel burn constraints
-            TCS([cls.climbP.aircraftP['W_{start}'] >= cls.climbP.aircraftP['W_{end}'] + cls.climbP.aircraftP['W_{burn}']]),
-            TCS([crs.cruiseP.aircraftP['W_{start}'] >= crs.cruiseP.aircraftP['W_{end}'] + crs.cruiseP.aircraftP['W_{burn}']]),
-
-            # End of mission weight constraint
-            TCS([cls.climbP.aircraftP['W_{end}'][-1] >= ac['W_{e}'] + ac['W_{payload}'] + ac['numeng'] * ac['W_{engine}'] + ac['W_{wing}'] + W_fcruise]),
-
-            cls.climbP.aircraftP['W_{start}'][1:] == cls.climbP.aircraftP['W_{end}'][:-1],
-            crs.cruiseP.aircraftP['W_{start}'][1:] == crs.cruiseP.aircraftP['W_{end}'][:-1],
-
->>>>>>> 6326a5b8
 
             TCS([ac['W_{e}'] + ac['W_{payload}'] + ac['numeng'] * ac['W_{engine}'] + ac['W_{wing}'] <= crs.cruiseP.aircraftP['W_{end}'][-1]]),
 
