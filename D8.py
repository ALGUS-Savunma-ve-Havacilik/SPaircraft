"""Simple commercial aircraft flight profile and D8 aircraft model"""
""" Combines Wing, VerticalTail, and Fuselage models for D8"""

import numpy as np
from gpkit import Variable, Model, units, SignomialsEnabled, SignomialEquality, Vectorize
from gpkit.constraints.tight import Tight as TCS
from gpkit.constraints.bounded import Bounded as BCS
from gpkit.tools import te_exp_minus1
from numpy import pi, cos, tan, arctan, arccos

TCS.reltol = 1e-3

# only needed for plotting
import matplotlib.pyplot as plt

# importing from D8_integration
from stand_alone_simple_profile import FlightState
from TASOPT_VT_yaw_rate_and_EO_simple_profile import VerticalTail
from D8_HT_simple_profile import HorizontalTail
from D8_Wing_simple_profile import Wing
from turbofan.engine_validation import Engine
from D8_Fuselage import Fuselage

# Import constant relaxation tool
from relaxed_constants import relaxed_constants, post_process

# Import tool to check solution relative to TASOPT
from D8_TASOPT_percent_diff import percent_diff

# Import VSP generation tools
from genVSP import updateOpenVSP, genDesFile, genDesFileSweep

"""
Models required to minimize the aircraft total fuel weight. Rate of climb equation taken from John
Anderson's Aircraft Performance and Design (eqn 5.85).
Inputs
-----
- Number of passengers
- Passenger weight [N]
- Fuselage area per passenger (recommended to use 1 m^2 based on research) [m^2]
- Engine weight [N]
- Number of engines
- Required mission range [nm]
- Oswald efficiency factor
- Max allowed wing span [m]
- Cruise altitude [ft]
Sources for substitutions:
-[b757 freight doc]
-[Boeing]
-[Philippe]
-[stdAtm]
-[TAS]
Other markers:
-[SP]
-[SPEquality]
"""

# Script for doing sweeps
n = 10
sweeps = False
sweepSMmin = False
sweepdxCG = False
sweepReqRng = True
sweepthetadb = False
sweepxCG = False
sweepCruiseAlt = False
sweepMmin = False
sweepnpax = False
sweepResFuel = False

genVSP = True

plot = True

# Only one active at a time
D80 = False
D82 = False
D8big = False
<<<<<<< HEAD
b737800 = True
=======
b737800 = False
b777300ER = True
>>>>>>> b93a67e6

#choose multimission or not
multimission = False

#choose objective type
manufacturer = False
operator = False
fuel = True

sweep = 27.566#30 [deg]

if D82:
     sweep = 13.237  # [deg]

if b737800:
     sweep = 26.0 # [deg]
if b777300ER:
     sweep = sweep = 32.583 # [deg]

g = 9.81 * units('m*s**-2')

class Aircraft(Model):
    "Aircraft class"

    def setup(self, Nclimb, Ncruise, enginestate, eng, Nmissions=0, BLI = False, **kwargs):
        # create submodels
        self.fuse = Fuselage(Nmissions)
        self.wing = Wing()
        if not b737800:
             BLI = True
        if Nmissions != 0:
            self.engine = Engine(0, True, Nclimb+Ncruise, enginestate, eng, Nmissions, BLI)
        else:
           self.engine = Engine(0, True, Nclimb+Ncruise, enginestate, eng, BLI)
        self.VT = VerticalTail()
        self.HT = HorizontalTail()

        # variable definitions
        numaisle = Variable('numaisle','-','Number of Aisles')
        numeng = Variable('numeng', '-', 'Number of Engines')
        numVT = Variable('numVT','-','Number of Vertical Tails')
        Vne = Variable('V_{ne}',144., 'm/s', 'Never-exceed speed')  # [Philippe]
        Vmn = Variable('V_{mn}',133.76,'m/s','Maneuvering speed')
        rhoTO = Variable('\\rho_{T/O}',1.225,'kg*m^-3','Air density at takeoff')
        ReserveFraction = Variable('ReserveFraction', '-', 'Fuel Reserve Fraction')

        SMmin = Variable('SM_{min}','-', 'Minimum Static Margin')
        dxCG = Variable('\\Delta x_{CG}', 'm', 'Max CG Travel Range')
        xCGmin = Variable('x_{CG_{min}}','m','Maximum Forward CG')

        with Vectorize(Nmissions):
             Izwing = Variable('I_{z_{wing}}','kg*m**2','Wing moment of inertia')
             Iztail = Variable('I_{z_{tail}}','kg*m**2','Tail moment of inertia')
             Izfuse = Variable('I_{z_{fuse}}','kg*m**2','Fuselage moment of inertia')

        Mmin = Variable('M_{min}','-','Minimum Cruise Mach Number')

        # Weights
        with Vectorize(Nmissions):
             W_total = Variable('W_{total}', 'lbf', 'Total Aircraft Weight')
             W_dry = Variable('W_{dry}', 'lbf', 'Zero Fuel Aircraft Weight')
             W_ftotal = Variable('W_{f_{total}}', 'lbf', 'Total Fuel Weight')
             W_fclimb = Variable('W_{f_{climb}}', 'lbf','Fuel Weight Burned in Climb')
             W_fcruise = Variable('W_{f_{cruise}}', 'lbf','Fuel Weight Burned in Cruise')
             W_fprimary = Variable('W_{f_{primary}}', 'lbf', 'Total Fuel Weight Less Fuel Reserves')

        Wwing = Variable('W_{wing}','lbf','Wing Weight')
        WHT = Variable('W_{HT}','lbf','Horizontal Tail Weight')
        WVT = Variable('W_{VT}','lbf','Vertical Tail Weight')

        # Fuselage lift fraction variables
        Ltow = Variable('L_{total/wing}','-','Total lift as a percentage of wing lift')

        # Misc system variables
        Wmisc   = Variable('W_{misc}','lbf','Sum of Miscellaneous Weights')
        Wlgnose = Variable('W_{lgnose}','lbf','Nose Landing Gear Weight')
        Wlgmain = Variable('W_{lgmain}','lbf','Main Landing Gear Weight')
        Whpesys = Variable('W_{hpesys}','lbf','Power Systems Weight')
        #
        flgnose = Variable('f_{lgnose}','-','Nose Landing Gear Weight Fraction')
        flgmain = Variable('f_{lgmain}','-','Main Landing Gear Weight Fraction')
        fhpesys = Variable('f_{hpesys}','-','Power Systems Weight Fraction')
        #
        xmisc   = Variable('x_{misc}','m','Misc Weight Centroid')
        xlgnose = Variable('x_{lgnose}','m','Nose Landing Gear Weight x-Location')
        xlgmain = Variable('x_{lgmain}','m','Main Landing Gear Weight x-Location')
        xhpesys = Variable('x_{hpesys}','m','Power Systems Weight x-Location')

        #engine system weight variables
        rSnace = Variable('rSnace', '-', 'Nacelle and Pylon Wetted Area')
        lnace = Variable('l_{nacelle}', 'm', 'Nacelle Length')
        fSnace = Variable('f_{S_nacelle}', '-', 'Non-dimensional Nacelle Area')
        Snace = Variable('S_{nace}', 'm^2', 'Nacelle Surface Area')
        Ainlet = Variable('A_{inlet}','m^2', 'Inlet Area')
        Afancowl = Variable('A_{fancowl}', 'm^2', 'Fan Cowling Area')
        Aexh = Variable('A_{exh}', 'm^2', 'Exhaust Area')
        Acorecowl = Variable('A_{corecowl}', 'm^2', 'Core Cowling Area')
        Wnace = Variable('W_{nace}', 'lbf', 'Nacelle Weight')
        Wpylon = Variable('W_{pylon}', 'lbf','Engine Pylon Weight')
        fpylon = Variable('f_{pylon}', '-', 'Pylong Weight Fraction')
        feadd = Variable('f_{eadd}', '-', 'Additional Engine Weight Fraction')
        Weadd = Variable('W_{eadd}', 'lbf', 'Additional Engine System Weight')
        Wengsys = Variable('W_{engsys}', 'lbf', 'Total Engine System Weight')
        rvnace = Variable('r_{vnace}', '-', 'Incoming Nacelle Velocity Ratio')
     
        constraints = []
        with SignomialsEnabled():
            constraints.extend([
                            self.wing['c_{root}'] == self.fuse['c_0'],
                            self.wing.wb['wwb'] == self.fuse['wtc'],
                            self.wing['x_w'] == self.fuse['x_{wing}'],
                            self.wing['V_{ne}'] == Vmn,
                            self.VT['V_{ne}'] == Vmn,

                            #compute the aircraft's zero fuel weight
                            TCS([self.fuse['W_{fuse}'] + numeng \
                                * Wengsys + self.fuse['W_{tail}'] + Wwing + Wmisc <= W_dry]),

                            # Total takeoff weight constraint
                            TCS([W_ftotal + W_dry + self.fuse['W_{payload}'] <= W_total]),
                            TCS([W_ftotal >= W_fprimary + ReserveFraction * W_fprimary]),
                            TCS([W_fprimary >= W_fclimb + W_fcruise]),

                            # Load factor matching
                            self.fuse['N_{lift}'] == self.wing['N_{lift}'],
                            #set the wing lift, must overcome tail downforce plus total aircraft weight
                            # self.wing['L_{max}'] >= self.wing['N_{lift}'] * (W_total \
                            #                         + 0.5*0.5*self.wing['\\rho_0']*self.wing['V_{ne}']**2 \
                            #                         *self.HT['S_{ht}']*self.wing['C_{L_{wmax}}']),
                            Ltow*self.wing['L_{max}'] >= self.wing['N_{lift}'] * W_total + self.HT['L_{h_{max}}'],

                            # Wing fuel constraints
                            self.wing['W_{fuel_{wing}}'] >= W_ftotal/self.wing['FuelFrac'],

                            # Lifting surface weights
                            Wwing == self.wing['W_{wing_system}'],
                            WHT == self.HT['W_{HT_system}'],
                            WVT == self.VT['W_{VT_system}'],

                            # LG and Power Systems weights
                            Wmisc >= Wlgnose + Wlgmain + Whpesys,
                            Wlgnose == flgnose*W_total,
                            Wlgmain == flgmain*W_total,
                            Whpesys == fhpesys*W_total,

                            # LG and Power System locations
                            xlgnose <= self.fuse['l_{nose}'],
                            TCS([xlgnose >= 0.6*self.fuse['l_{nose}']]),
                            TCS([xlgmain >= self.fuse['x_{wing}']]),
                            xlgmain <= self.wing['\\Delta x_{AC_{wing}}'] + self.fuse['x_{wing}'],
                            xhpesys == 1.1*self.fuse['l_{nose}'],
                            xmisc*Wmisc >= xlgnose*Wlgnose + xlgmain*Wlgmain + xhpesys*Whpesys,

                            # Tail cone sizing
                            3. * self.VT['M_r'] * self.VT['c_{root_{vt}}'] * \
                                (self.fuse['p_{\\lambda_v}'] - 1.) >= numVT*self.VT[
                                    'L_{v_{max}}'] * self.VT['b_{vt}'] * (self.fuse['p_{\\lambda_v}']),
                            TCS([self.fuse['V_{cone}'] * (1. + self.fuse['\\lambda_{cone}']) * \
                             (pi + 4. * self.fuse['\\theta_{db}']) >= numVT*self.VT[
                                'M_r'] * self.VT['c_{root_{vt}}'] / self.fuse['\\tau_{cone}'] * \
                                 (pi + 2. * self.fuse['\\theta_{db}']) * \
                                  (self.fuse['l_{cone}'] / self.fuse['R_{fuse}'])]), #[SP]

                            # Lift curve slope ratio for HT and Wing
                            SignomialEquality(self.HT['m_{ratio}']*(1+2/self.wing['AR']), 1 + 2/self.HT['AR_{ht}']),

                            # HT Location and Volume Coefficient
                            self.HT['x_{CG_{ht}}'] <= self.fuse['l_{fuse}'],
                            self.fuse['x_{tail}'] == self.VT['x_{CG_{vt}}'],
                            TCS([self.HT['V_{ht}'] == self.HT['S_{ht}']*self.HT['l_{ht}']/(self.wing['S']*self.wing['mac'])]),
                            # self.HT['V_{ht}'] >= 0.4,

                            # HT Max Loading
                            TCS([self.HT['L_{h_{max}}'] >= 0.5*rhoTO*Vmn**2*self.HT['S_{ht}']*self.HT['C_{L_{hmax}}']]),

                            # Tail weight
                            self.fuse['W_{tail}'] >= numVT*WVT + WHT + self.fuse['W_{cone}'],

                            # VT root chord constraint #TODO find better constraint
                            # self.VT['c_{root_{vt}}'] <= 1.5*self.fuse['l_{cone}'],

                            # VT volume coefficient
                            self.VT['V_{vt}'] == numVT*self.VT['S_{vt}'] * self.VT['l_{vt}']/(self.wing['S']*self.wing['b']),

                            # VT sizing constraints
                            # Yaw rate constraint at flare
                            numVT*.5*self.VT['\\rho_{TO}']*self.VT['V_{land}']**2*self.VT['S_{vt}']*self.VT['l_{vt}']* \
                                            self.VT['C_{L_{vyaw}}'] >= self.VT['\\dot{r}_{req}']*self.VT['I_{z}'],

                            # Force moment balance for one engine out condition
                            numVT*self.VT['L_{vtEO}']*self.VT['l_{vt}'] >= self.VT['T_e']*self.VT['y_{eng}'] + \
                                        self.VT['D_{wm}']*self.VT['y_{eng}'],
                            # TASOPT 2.0 p45

                            # Vertical bending material coefficient (VT aero loads)
                            self.fuse['B1v'] == self.fuse['r_{M_v}']*numVT*self.VT['L_{v_{max}}']/(self.fuse['w_{fuse}']*self.fuse['\\sigma_{M_v}']),

                            # Moment of inertia around z-axis
                            # SignomialEquality(self.VT['I_{z}'], Izwing + Iztail + Izfuse),
                            self.VT['I_{z}'] >= Izwing + Iztail + Izfuse,

                            # Fuselage width (numaisle comes in)
                            TCS([2.*self.fuse['w_{fuse}'] >= self.fuse['SPR'] * self.fuse['w_{seat}'] + \
                                 numaisle*self.fuse['w_{aisle}'] + 2. * self.fuse['w_{sys}'] + self.fuse['t_{db}']]),

                            #engine system weight constraints
                            Snace == rSnace * np.pi * 0.25 * self.engine['d_{f}']**2,
                            lnace == 0.15 * self.engine['d_{f}'] * rSnace,
                            fSnace == Snace * self.wing['S']**-1,
                            Ainlet == 0.4 * Snace,
                            Afancowl == 0.2 * Snace,
                            Aexh == 0.4 * Snace,
                            Acorecowl == 3. * np.pi * self.engine['d_{LPC}']**2,
                            TCS([Wnace >= ((2.5+ 0.238*self.engine['d_{f}']/units('in')) * Ainlet + 1.9*Afancowl \
                                + (2.5+ 0.0363*self.engine['d_{f}']/units('in'))*Aexh + 1.9*Acorecowl)*units('lbf/ft^2'),
                            Weadd == feadd * self.engine['W_{engine}']]),
                            TCS([Wpylon >= (Wnace + Weadd + self.engine['W_{engine}']) * fpylon]),
                            TCS([Wengsys >= Wpylon + Wnace + Weadd + self.engine['W_{engine}']]),
                            ])

        #d8 only constraints
        if D80 or D82 or D8big:
            with SignomialsEnabled():
                constraints.extend([

                    # VT height constraint (3*engine diameter)
                    # self.VT['b_{vt}'] >= 3. * self.engine['d_{f}'],

                    # Engine out moment arm
                    self.VT['y_{eng}'] == 0.5 * self.fuse['w_{fuse}'],

                    # HT root moment
                    self.HT['M_r'] * self.HT['c_{root_{ht}}'] >= self.HT['N_{lift}'] * self.HT['L_{h_{rect}}'] * (
                    self.HT['b_{ht}'] / 4.) \
                    + self.HT['N_{lift}'] * self.HT['L_{h_{tri}}'] * (self.HT['b_{ht}'] / 6.) - self.HT['N_{lift}'] *
                    self.fuse['w_{fuse}'] * self.HT['L_{h_{max}}'] / 2.,

                    # constraint to lower bound M_r w.r.t. a conventional tail config (0.25*M_r of conventional)
                    self.HT['M_r']*self.HT['c_{root_{ht}}'] >= 0.25*(1./6.*self.HT['L_{h_{tri}}']*self.HT['b_{ht}'] + \
                         1./4.*self.HT['L_{h_{rect}}']*self.HT['b_{ht}']), # [SP]

                    # Wing root moment constraint
                    TCS([self.wing['M_r']*self.wing['c_{root}'] >= (self.wing['L_{max}'] - self.wing['N_{lift}'] * (Wwing)) * \
                        (1./6.*self.wing['A_{tri}']/self.wing['S']*self.wing['b'] + \
                                1./4.*self.wing['A_{rect}']/self.wing['S']*self.wing['b'])]), #[SP]



                    # Pin VT joint moment constraint #TODO may be problematic, should check
                    SignomialEquality(self.HT['L_{h_{rect}}'] * (self.HT['b_{ht}'] / 4. - self.fuse['w_{fuse}']),
                                      self.HT['L_{h_{tri}}'] * (self.fuse['w_{fuse}'] - self.HT['b_{ht}'] / 6.)),
                    # [SP] #[SPEquality]

                    # HT/VT joint constraint
                    self.HT['b_{ht}'] / (2. * self.fuse['w_{fuse}']) * self.HT['\lambda_{ht}'] * self.HT['c_{root_{ht}}'] ==
                    self.HT['c_{attach}'],

                    # Moment of inertia
                    Izwing >= (self.wing['W_{fuel_{wing}}'] + Wwing) / (self.wing['S'] * g) * \
                    self.wing['c_{root}'] * self.wing['b'] ** 3. * (1. / 12. - (1. - self.wing['\\lambda']) / 16.),
                    # [SP]
                    Iztail >= (self.fuse['W_{apu}'] + numeng * Wengsys + self.fuse['W_{tail}']) * self.VT[
                        'l_{vt}'] ** 2. / g,
                    # NOTE: Using xwing as a CG surrogate. Reason: xCG moves during flight; want scalar Izfuse
                    Izfuse >= (self.fuse['W_{fuse}'] + self.fuse['W_{payload}']) / self.fuse['l_{fuse}'] * \
                    (self.fuse['x_{wing}'] ** 3. + self.VT['l_{vt}'] ** 3.) / (3. * g),

                    # Floor loading
                    self.fuse['S_{floor}'] == (5. / 16.) * self.fuse['P_{floor}'],
                    self.fuse['M_{floor}'] == 9. / 256. * self.fuse['P_{floor}'] * self.fuse['w_{floor}'],

                    # Horizontal tail aero+landing loads constants A1h
                    self.fuse['A1h_{Land}'] >= (self.fuse['N_{land}'] * \
                                                (self.fuse['W_{tail}'] + numeng * Wengsys + self.fuse['W_{apu}'])) / \
                                                (self.fuse['h_{fuse}'] * self.fuse['\\sigma_{bend}']),

                    self.fuse['A1h_{MLF}'] >= (self.fuse['N_{lift}'] * \
                                               (self.fuse['W_{tail}'] + numeng * Wengsys + self.fuse['W_{apu}']) \
                                               + self.fuse['r_{M_h}'] * self.HT['L_{h_{max}}']) / \
                                                (self.fuse['h_{fuse}'] * self.fuse['\\sigma_{M_h}']),
                ])

          #737 only constraints
        if b737800 or b777300ER:
            with SignomialsEnabled():
               constraints.extend([
                    # HT root moment
                    # TCS([self.HT['M_r'] >= self.HT['L_{h_{max}}']*self.HT['AR_{ht}']*self.HT['p_{ht}']/24]),
                    TCS([self.HT['M_r']*self.HT['c_{root_{ht}}'] >= 1./6.*self.HT['L_{h_{tri}}']*self.HT['b_{ht}'] + \
                         1./4.*self.HT['L_{h_{rect}}']*self.HT['b_{ht}']]),

                    # HT joint constraint
                   self.HT['c_{attach}'] == self.HT['c_{root_{ht}}'],

                   # Moment of inertia
                    Izwing >= numeng*Wengsys*self.VT['y_{eng}']**2./g + \
                                    (self.wing['W_{fuel_{wing}}'] + Wwing)/(self.wing['S']*g)* \
                                    self.wing['c_{root}']*self.wing['b']**3.*(1./12.-(1.-self.wing['\\lambda'])/16.), #[SP]
                    Iztail >= (self.fuse['W_{apu}'] + self.fuse['W_{tail}'])*self.VT['l_{vt}']**2/g,
                            #NOTE: Using xwing as a CG surrogate. Reason: xCG moves during flight; want scalar Izfuse
                    Izfuse >= (self.fuse['W_{fuse}'] + self.fuse['W_{payload}'])/self.fuse['l_{fuse}'] * \
                                    (self.fuse['x_{wing}']**3 + self.VT['l_{vt}']**3.)/(3.*g),

                   # Floor loading
                    self.fuse['S_{floor}'] == 1./2. * self.fuse['P_{floor}'],
                    self.fuse['M_{floor}'] == 1./4. * self.fuse['P_{floor}']*self.fuse['w_{floor}'],

                    # Wing root moment constraint # TODO Add bending relief due to distributed load
                    TCS([self.wing['M_r']*self.wing['c_{root}'] >= (self.wing['L_{max}'] - self.wing['N_{lift}'] * (Wwing + numeng*Wengsys)) * \
                        (1./6.*self.wing['A_{tri}']/self.wing['S']*self.wing['b'] + \
                                1./4.*self.wing['A_{rect}']/self.wing['S']*self.wing['b'])]), #[SP]

                    # Wing loading due to landing loads (might matter for 737!)
                   TCS([self.wing['M_r'] * self.wing['c_{root}'] >= self.fuse['N_{land}'] * \
                                    (Wengsys*self.VT['y_{eng}'] + \
                                     0.5*(Wwing + W_ftotal)* \
                                     (self.wing['A_{tri}']/self.wing['S']*self.wing['b']/6. + \
                                      self.wing['A_{rect}']/self.wing['S']*self.wing['b']/4))]),

                    # Horizontal tail aero+landing loads constants A1h
                    self.fuse['A1h_{Land}'] >= (self.fuse['N_{land}'] * \
                                (self.fuse['W_{tail}'] + self.fuse['W_{apu}'])) / \
                                 (self.fuse['h_{fuse}'] * self.fuse['\\sigma_{bend}']),

                    self.fuse['A1h_{MLF}'] >= (self.fuse['N_{lift}'] * \
                                (self.fuse['W_{tail}'] + self.fuse['W_{apu}']) \
                                + self.fuse['r_{M_h}'] * self.HT['L_{h_{max}}']) / \
                                 (self.fuse['h_{fuse}'] * self.fuse['\\sigma_{M_h}']),
                    ])

        self.components = [self.fuse, self.wing, self.engine, self.VT, self.HT]

        return self.components, constraints

    def climb_dynamic(self, state, Nclimb):  # creates an aircraft climb performance model, given a state
        return ClimbP(self, state, Nclimb)

    def cruise_dynamic(self, state, Nclimb): # creates an aircraft cruise performance model, given a state
        return CruiseP(self, state, Nclimb)


class AircraftP(Model):
    """
    Aircraft performance models superclass, contains constraints true for
    all flight segments
    """

    def setup(self, aircraft, state):
        # make submodels
        self.aircraft = aircraft
        self.wingP = aircraft.wing.dynamic(state)
        self.fuseP = aircraft.fuse.dynamic(state)
        self.VTP = aircraft.VT.dynamic(state)
        self.HTP = aircraft.HT.dynamic(state)
        self.Pmodels = [self.wingP, self.fuseP, self.VTP, self.HTP]

        # Variable Definitions
        Vstall = Variable('V_{stall}',120., 'knots', 'Aircraft Stall Speed')
        D = Variable('D', 'N', 'Total Aircraft Drag')
        C_D = Variable('C_D', '-', 'Total Aircraft Drag Coefficient')
        LoD = Variable('L/D','-','Lift-to-Drag Ratio')
        W_avg = Variable(
            'W_{avg}', 'lbf', 'Geometric Average of Segment Start and End Weight')
        W_start = Variable('W_{start}', 'lbf', 'Segment Start Weight')
        W_end = Variable('W_{end}', 'lbf', 'Segment End Weight')
        W_burn = Variable('W_{burn}', 'lbf', 'Segment Fuel Burn Weight')
        WLoadmax = Variable('W_{Load_max}',6664., 'N/m^2', 'Max Wing Loading')
        WLoad = Variable('W_{Load}', 'N/m^2', 'Wing Loading')
        t = Variable('tmin', 'min', 'Segment Flight Time in Minutes')
        thours = Variable('thr', 'hour', 'Segment Flight Time in Hours')

        # Longitudinal stability variables
        xAC = Variable('x_{AC}','m','Aerodynamic Center of Aircraft')
        xCG = Variable('x_{CG}','m','Center of Gravity of Aircraft')
        xNP = Variable('x_{NP}','m','Neutral Point of Aircraft')
        SM = Variable('SM','-','Stability Margin of Aircraft')
        PCFuel = Variable('PCFuel','-','Percent Fuel Remaining (end of segment)')

        # Buoyancy weight variables
        Pcabin = Variable('P_{cabin}','Pa','Cabin Air Pressure')
        W_buoy = Variable('W_{buoy}','lbf','Buoyancy Weight')
        Tcabin = Variable('T_{cabin}','K','Cabin Air Temperature')
        rhocabin = Variable('\\rho_{cabin}','kg/m^3','Cabin Air Density')

        # Lift fraction variables
        Ltotal = Variable('L_{total}','N','Total lift')

        #variables for nacelle drag calcualation
        Vnace = Variable('V_{nacelle}', 'm/s', 'Incoming Nacelle Flow Velocity')
        V2 = Variable('V_2', 'm/s', 'Interior Nacelle Flow Velcoity')
        Vnacrat = Variable('V_{nacelle_ratio}', '-', 'Vnle/Vinf')
        rvnsurf = Variable('rvnsurf', '-', 'Intermediate Nacelle Drag Parameter')
        Cfnace = Variable('C_{f_nacelle}', '-', 'Nacelle Drag Coefficient')
        Renace = Variable('R_{e_nacelle}', '-', 'Nacelle Reynolds Number')
        Cfturb = Variable('C_{f_nacelle}', '-', 'Turbulent Nacelle Skin Friction Coefficient')
        Cdnace = Variable('C_{d_nacelle}', '-', 'Nacelle Drag Coeffecient')
        Dnace = Variable('D_{nacelle}', 'N', 'Drag On One Nacelle')

        constraints = []

        with SignomialsEnabled():
            constraints.extend([
            W_burn == W_burn,
            PCFuel == PCFuel,

            #Cabin Air properties
            rhocabin == Pcabin/(state['R']*Tcabin),
            Pcabin == 75000*units('Pa'),
            Tcabin == 297*units('K'),

            # speed must be greater than stall speed
            state['V'] >= Vstall,

            # Drag calculations
            self.fuseP['D_{fuse}'] == self.fuseP['f_{BLI}'] * 0.5 * state['\\rho'] * state['V']**2 * self.fuseP['C_{D_{fuse}}'] * aircraft['S'],
            D >= self.wingP['D_{wing}'] + self.fuseP['D_{fuse}'] + self.aircraft['numVT']*self.VTP['D_{vt}'] + self.HTP['D_{ht}'] + aircraft['numeng'] * Dnace,
            C_D == D/(.5*state['\\rho']*state['V']**2 * self.aircraft.wing['S']),
            LoD == W_avg/D,

            # Wing loading
            WLoad == .5 * self.wingP['C_{L}'] * self.aircraft['S'] * state.atm['\\rho'] * state['V']**2 / self.aircraft.wing['S'],

            # Center wing lift loss
            # self.wingP['p_{o}'] >= self.wingP['L_w']*self.wing['c_{root}']*(.5 + 0.5*self.wingP['\\eta_{o}'](/(self.wing['S']),
            self.wingP['p_{o}'] >= self.wingP['L_w']*aircraft.wing['c_{root}']/(aircraft.wing['S']), #TODO improve approx without making SP
            self.wingP['\\eta_{o}'] == aircraft['w_{fuse}']/(aircraft['b']/2),

            # Fuselage lift (just calculating)
            SignomialEquality(self.fuseP['L_{fuse}'], (self.aircraft['L_{total/wing}']-1.)*self.wingP['L_w']),

            # Geometric average of start and end weights of flight segment
            W_avg >= (W_start * W_end)**.5 + W_buoy, # Buoyancy weight included in Breguet Range

            # Maximum wing loading constraint
            WLoad <= WLoadmax,

            # Flight time unit conversion
            t == thours,

            #VTP constraints
            # TCS([aircraft.fuse['l_{fuse}'] >= aircraft.VT['\\Delta x_{trail_v}'] + xCG]),
            # TCS([aircraft.VT['x_{CG_{vt}}'] <= xCG + (aircraft.VT['\\Delta x_{lead_v}']+aircraft.VT['\\Delta x_{trail_v}'])/2.]),
            aircraft.VT['x_{CG_{vt}}'] + 0.5*aircraft.VT['c_{root_{vt}}'] <= aircraft.fuse['l_{fuse}'],

            # Drag of a windmilling engine (VT sizing)
            TCS([aircraft.VT['D_{wm}'] >= 0.5*aircraft.VT['\\rho_{TO}']*aircraft.VT['V_1']**2.*aircraft.engine['A_2']*aircraft.VT['C_{D_{wm}}']]),


            # Aircraft trim conditions
            TCS([xAC/aircraft.wing['mac'] <= xCG/aircraft.wing['mac'] + \
                 self.wingP['c_{m_{w}}']/self.wingP['C_{L}']  +\
                              aircraft.HT['V_{ht}']*(self.HTP['C_{L_h}']/self.wingP['C_{L}'])]),

            # Tail aspect ratio and lift constraints
            aircraft.HT['AR_{ht}'] >= 6., #TODO change to tip Re constraint
            self.HTP['C_{L_h}'] >= 0.01, #TODO remove

            # HT/VT moment arm constraints
            aircraft.HT['l_{ht}'] <= aircraft.HT['x_{CG_{ht}}'] - xCG,
            aircraft.VT['l_{vt}'] <= aircraft.VT['x_{CG_{vt}}'] - xCG,

           # Tail downforce penalty to total lift
            TCS([Ltotal == self.aircraft['L_{total/wing}']*self.wingP['L_w']]),
            TCS([Ltotal >= W_avg + self.HTP['L_h']]),

            # Wing location and AC constraints

            TCS([xAC <= aircraft['x_{wing}'] + 0.25*aircraft['\\Delta x_{AC_{wing}}'] + xNP]), #[SP] #TODO relax and improve
            # SignomialEquality(xAC,xCG + self.HTP['\\Delta x_w']),
            TCS([SM <= (xAC-xCG)/aircraft['mac']]),
            SM >= aircraft['SM_{min}'],

            # Neutral point approximation (taken from Basic Aircraft Design Rules, Unified)
            # TODO improve
            SignomialEquality(xNP/aircraft['mac']/aircraft['V_{ht}']*(aircraft['AR']+2.)*(1.+2./aircraft['AR_{ht}']),
                              (1.+2./aircraft['AR'])*(aircraft['AR']-2.)),

            # HT Location constraints
            # TCS([xCG + self.HTP['\\Delta x_{{trail}_h}'] <= aircraft.fuse['l_{fuse}']]),
            # TCS([aircraft.HT['x_{CG_{ht}}'] <= xCG + 0.5*(self.HTP['\\Delta x_{{trail}_h}'] + self.HTP['\\Delta x_{{lead}_h}'])]), #TODO tighten
            aircraft.HT['x_{CG_{ht}}'] <= aircraft.fuse['l_{fuse}'],
            # self.HTP['\\Delta x_{{trail}_h}'] <= aircraft.HT['x_{CG_{ht}}'] + 0.6*aircraft.HT['c_{root_{ht}}'],
            # self.HTP['\\Delta x_{{lead}_h}'] >= aircraft.HT['x_{CG_{ht}}'] - 0.6*aircraft.HT['c_{root_{ht}}'],

            # Static margin constraints
            self.wingP['c_{m_{w}}'] == 1.9,
              
            TCS([aircraft['SM_{min}'] + aircraft['\\Delta x_{CG}']/aircraft.wing['mac'] \
                 + self.wingP['c_{m_{w}}']/aircraft.wing['C_{L_{wmax}}'] <= \
                                            aircraft.HT['V_{ht}']*aircraft.HT['m_{ratio}'] +\
                                            aircraft.HT['V_{ht}']*aircraft.HT['C_{L_{hmax}}']/aircraft.wing['C_{L_{wmax}}']]), # [SP]

          #nacelle drag
          Renace == state['\\rho']*state['V'] * aircraft['l_{nacelle}']/state['\\mu'],
          Cfnace == 4.*0.0743/(Renace**(0.2)), #from http://www.calpoly.edu/~kshollen/ME347/Handouts/Friction_Drag_Coef.pdf
          Vnace == aircraft['r_{vnace}'] * state['V'],
          Vnacrat >= 2.*Vnace/state['V'] - V2/state['V'],
          rvnsurf**3. >= 0.25*(Vnacrat + aircraft['r_{vnace}'])*(Vnacrat**2. + aircraft['r_{vnace}']**2.),
          Cdnace == aircraft['f_{S_nacelle}'] * Cfnace[0] * rvnsurf **3.,
          Dnace == Cdnace * 0.5 * state['\\rho'] * state['V']**2. * aircraft['S'],
            ])

        return self.Pmodels, constraints

class ClimbP(Model): # Climb performance constraints

    def setup(self, aircraft, state, Nclimb, **kwargs):
        # submodels
        self.aircraft = aircraft
        self.aircraftP = AircraftP(aircraft, state)
        self.wingP = self.aircraftP.wingP
        self.fuseP = self.aircraftP.fuseP
        self.engine = aircraft.engine

        # variable definitions
        theta = Variable('\\theta', '-', 'Aircraft Climb Angle')
        excessP = Variable('excessP', 'W', 'Excess Power During Climb')
        RC = Variable('RC', 'feet/min', 'Rate of Climb/Descent')
        dhft = Variable(
            'dhft', 'feet', 'Change in Altitude Per Climb Segment [feet]')
        RngClimb = Variable('RngClimb', 'nautical_miles',
                            'Down Range Covered in Each Climb Segment')
        # thetaminTOC = Variable('\\theta_{min,TOC}',0.015,'-','Minimum Climb Gradient at Top of Climb')

        # constraints
        constraints = []

        constraints.extend([
            # Excess power for climb
           TCS([excessP + state['V'] * self.aircraftP['D'] <= state['V']
                 * aircraft['numeng'] * self.engine['F'][:Nclimb]]),

            RC == excessP / self.aircraftP['W_{avg}'],
            RC >= 500. * units('ft/min'),

            # Climb angle and rate constraint
            theta * state['V'] == RC,

            dhft == self.aircraftP['tmin'] * RC,

            # Small angle assumption during climb
            RngClimb == self.aircraftP['thr'] * state['V'],
        ])

        return constraints + self.aircraftP


class CruiseP(Model): # Cruise performance constraints

    def setup(self, aircraft, state, Nclimb, **kwargs):
        self.aircraft = aircraft
        self.aircraftP = AircraftP(aircraft, state)
        self.wingP = self.aircraftP.wingP
        self.fuseP = self.aircraftP.fuseP
        self.engine = aircraft.engine
        
        # variable definitions
        # z_bre = Variable('z_{bre}', '-', 'Breguet Parameter')
        Rng = Variable('Rng', 'nautical_miles', 'Cruise Segment Range')
        RC = Variable('RC', 'feet/min', 'Rate of Climb/Descent')
        theta = Variable('\\theta','-','Climb Angle')
        dhft = Variable('dhft', 'feet', 'Change in Altitude Per Climb Segment [feet]')

        constraints = []

        constraints.extend([
            RC == theta*state['V'],
            RC >= 0.01 * units('ft/min'),

            # Time
            self.aircraftP['thr'] * state['V'] == Rng,
            dhft == self.aircraftP['tmin'] * RC,
            ])

        return constraints + self.aircraftP


class CruiseSegment(Model): # Combines FlightState and Aircraft to form a cruise flight segment
    def setup(self, aircraft, Nclimb, **kwargs):
        self.state = FlightState()
        self.cruiseP = aircraft.cruise_dynamic(self.state, Nclimb)
        return self.state, self.cruiseP


class ClimbSegment(Model): # Combines FlightState and Aircraft to form a climb flight segment
    def setup(self, aircraft, Nclimb, **kwargs):
        self.state = FlightState()
        self.climbP = aircraft.climb_dynamic(self.state, Nclimb)
        return self.state, self.climbP

class StateLinking(Model):
    """
    link all the state model variables
    """
    def setup(self, climbstate, cruisestate, enginestate, Nclimb, Ncruise):
        if b737800 or b777300ER:
             statevarkeys = ['L_{atm}', 'M_{atm}', 'P_{atm}', 'R_{atm}',
                             '\\rho', 'T_{atm}', '\\mu', 'T_s', 'C_1', 'h', 'hft', 'V', 'a', 'R', '\\gamma', 'M']
        else:
             statevarkeys = ['P_{atm}', 'R_{atm}',
                        '\\rho', 'T_{atm}', '\\mu', 'T_s', 'C_1', 'h', 'hft', 'V', 'a', 'R', '\\gamma', 'M']
        constraints = []
        for i in range(len(statevarkeys)):
            varkey = statevarkeys[i]
            for i in range(Nclimb):
                constraints.extend([
                    climbstate[varkey][i] == enginestate[varkey][i]
                    ])
            for i in range(Ncruise):
                constraints.extend([
                    cruisestate[varkey][i] == enginestate[varkey][i+Nclimb]
                    ])

     
        return constraints

class Mission(Model):
    """
    Mission superclass, links together all subclasses into an optimization problem
    """

    def setup(self, Nclimb, Ncruise, Nmission = 1, **kwargs):
        # define the number of each flight segment

        if D80 or D82:
             eng = 3

        if b737800:
             eng = 1

        if D8big:
             eng = 2

<<<<<<< HEAD
=======
        if b777300ER:
             eng = 4
        
>>>>>>> b93a67e6
        # vectorize
        with Vectorize(Nmission):
             with Vectorize(Nclimb + Ncruise):
                 enginestate = FlightState()

        # build required submodels
        aircraft = Aircraft(Nclimb, Ncruise, enginestate, eng, Nmission)

        # vectorize
        with Vectorize(Nmission):
             with Vectorize(Nclimb):
                 climb = ClimbSegment(aircraft, Nclimb)

        with Vectorize(Nmission):
             with Vectorize(Ncruise):
                 cruise = CruiseSegment(aircraft, Nclimb)

        statelinking = StateLinking(climb.state, cruise.state, enginestate, Nclimb, Ncruise)

        # declare new variables
        if multimission:
             with Vectorize(Nmission):
                  CruiseAlt = Variable('CruiseAlt', 'ft', 'Cruise Altitude [feet]')
                  ReqRng = Variable('ReqRng', 'nautical_miles', 'Required Cruise Range')
        else:
          CruiseAlt = Variable('CruiseAlt', 'ft', 'Cruise Altitude [feet]')
          ReqRng = Variable('ReqRng', 'nautical_miles', 'Required Cruise Range')

        Total_Time = Variable('TotalTime', 'hr', 'Total Mission Time')

        # make overall constraints
        constraints = []

        with SignomialsEnabled():
            # Buoyancy weight #TODO relax the equality
            # SignomialEquality(W_buoy,(rhocabin - state['\\rho'])*g*aircraft['V_{cabin}']),  #[SP] #[SPEquality]
            constraints.extend([
                cruise['W_{buoy}'] >= (cruise['\\rho_{cabin}'])*g*aircraft['V_{cabin}'], # [SP] # - cruise['\\rho']
                # climb['W_{buoy}'] >= 0.1*units('lbf'),
                climb['W_{buoy}'] >= (climb['\\rho_{cabin}'])*g*aircraft['V_{cabin}'],
            ])
            #CG constraints
            if D80 or D82 or D8big:
                constraints.extend([
                TCS([climb['x_{CG}']*climb['W_{end}'] >=
                    aircraft['x_{misc}']*aircraft['W_{misc}'] \
                    + 0.5*(aircraft.fuse['W_{fuse}']+aircraft.fuse['W_{payload}'])*aircraft.fuse['l_{fuse}'] \
                    + (aircraft['W_{tail}']+aircraft['numeng']*aircraft['W_{engsys}'])*aircraft['x_{tail}'] \
                    + (aircraft['W_{wing_system}']*(aircraft.fuse['x_{wing}']+aircraft.wing['\\Delta x_{AC_{wing}}'])) \
                    + (climb['PCFuel']+aircraft['ReserveFraction'])*aircraft['W_{f_{primary}}'] \
                    * (aircraft.fuse['x_{wing}']+aircraft.wing['\\Delta x_{AC_{wing}}']*climb['PCFuel']) \
                    ]),
##               cruise['x_{CG}'][0] <= climb['x_{CG}'],
                TCS([cruise['x_{CG}']*cruise['W_{end}'] >=
                    aircraft['x_{misc}']*aircraft['W_{misc}'] \
                    + 0.5*(aircraft.fuse['W_{fuse}']+aircraft.fuse['W_{payload}'])*aircraft.fuse['l_{fuse}'] \
                    + (aircraft['W_{tail}']+aircraft['numeng']*aircraft['W_{engsys}'])*aircraft['x_{tail}'] \
                    + (aircraft['W_{wing_system}']*(aircraft.fuse['x_{wing}']+aircraft.wing['\\Delta x_{AC_{wing}}'])) \
                    + (cruise['PCFuel']+aircraft['ReserveFraction'])*aircraft['W_{f_{primary}}'] \
                    * (aircraft.fuse['x_{wing}']+aircraft.wing['\\Delta x_{AC_{wing}}']*cruise['PCFuel'])
                     ]),
              ])
            if b737800 or b777300ER:
                constraints.extend([
                TCS([climb['x_{CG}']*climb['W_{end}'] >=
                    aircraft['x_{misc}']*aircraft['W_{misc}'] \
                    + 0.5*(aircraft.fuse['W_{fuse}']+aircraft.fuse['W_{payload}'])*aircraft.fuse['l_{fuse}'] \
                    + (aircraft['W_{tail}'])*aircraft['x_{tail}'] \
                    + (aircraft['W_{wing_system}']*(aircraft.fuse['x_{wing}']+aircraft.wing['\\Delta x_{AC_{wing}}'])) \
                    + (climb['PCFuel']+aircraft['ReserveFraction'])*aircraft['W_{f_{primary}}'] \
                    * (aircraft.fuse['x_{wing}']+aircraft.wing['\\Delta x_{AC_{wing}}']*climb['PCFuel']) \
                    + aircraft['numeng']*aircraft['W_{engsys}']*aircraft['x_b']]), # TODO improve; using x_b as a surrogate for xeng
                TCS([cruise['x_{CG}']*cruise['W_{end}'] >=
                    aircraft['x_{misc}']*aircraft['W_{misc}'] \
                    + 0.5*(aircraft.fuse['W_{fuse}']+aircraft.fuse['W_{payload}'])*aircraft.fuse['l_{fuse}'] \
                    + (aircraft['W_{tail}'])*aircraft['x_{tail}'] \
                    + (aircraft['W_{wing_system}']*(aircraft.fuse['x_{wing}']+aircraft.wing['\\Delta x_{AC_{wing}}'])) \
                    + (cruise['PCFuel']+aircraft['ReserveFraction'])*aircraft['W_{f_{primary}}'] \
                    * (aircraft.fuse['x_{wing}']+aircraft.wing['\\Delta x_{AC_{wing}}']*cruise['PCFuel'])
                    + aircraft['numeng']*aircraft['W_{engsys}']*aircraft['x_b']]), # TODO improve; using x_b as a surrogate for xeng
              ])

            #Setting fuselage drag and lift, and BLI correction
            if D80 or D82 or D8big:
                constraints.extend([
                    climb.climbP.fuseP['C_{D_{fuse}}'] == 0.00866*(aircraft['l_{fuse}']/(106*units('ft')))**0.8,
                    cruise.cruiseP.fuseP['C_{D_{fuse}}'] == 0.00866*(aircraft['l_{fuse}']/(106*units('ft')))**0.8,
                    climb['f_{BLI}'] == 0.91, #TODO area for improvement
                    cruise['f_{BLI}'] == 0.91, #TODO area for improvement
                    CruiseAlt >= 30000. * units('ft'),
                    # Setting minimum HPC pressure ratio
                    # aircraft.engine['\\pi_{hc}'] >= 1.7,
                  ])
            if b737800 or b777300ER:
               constraints.extend([
                    climb.climbP.fuseP['C_{D_{fuse}}'] == 0.00762*(aircraft['l_{fuse}']/(124*units('ft')))**0.8,
                    cruise.cruiseP.fuseP['C_{D_{fuse}}'] == 0.00762*(aircraft['l_{fuse}']/(124*units('ft')))**0.8,
                    climb['f_{BLI}'] == 1.0,
                    cruise['f_{BLI}'] == 1.0,
                    CruiseAlt >= 35000. * units('ft'),
                    # Setting minimum HPC pressure ratio
                    # aircraft.engine['\\pi_{hc}'] >= 1.7,
                   #Limiting engine diameter for the b737800
                    aircraft['d_{f}'] <= 1.55*units('m'),
                   ])

        constraints.extend([
            climb.climbP.aircraftP['W_{start}'][0] == aircraft['W_{total}'],
            climb.climbP.aircraftP[
                'W_{end}'][-1] == cruise.cruiseP.aircraftP['W_{start}'][0],

            # similar constraint 1
            TCS([climb.climbP.aircraftP['W_{start}'] >= climb.climbP.aircraftP[
                'W_{end}'] + climb.climbP.aircraftP['W_{burn}']]),
            # similar constraint 2
            TCS([cruise.cruiseP.aircraftP['W_{start}'] >= cruise.cruiseP.aircraftP[
                'W_{end}'] + cruise.cruiseP.aircraftP['W_{burn}']]),

            climb.climbP.aircraftP['W_{start}'][
            1:] == climb.climbP.aircraftP['W_{end}'][:-1],
            cruise.cruiseP.aircraftP['W_{start}'][
            1:] == cruise.cruiseP.aircraftP['W_{end}'][:-1],

            TCS([aircraft['W_{dry}'] + aircraft['W_{payload}'] + \
                 aircraft['ReserveFraction'] * aircraft['W_{f_{primary}}'] <= cruise.cruiseP.aircraftP['W_{end}'][-1]]),
            TCS([aircraft['W_{f_{climb}}'] >= sum(climb.climbP.aircraftP['W_{burn}'])]),
            TCS([aircraft['W_{f_{cruise}}'] >= sum(cruise.cruiseP.aircraftP['W_{burn}'])]),
            ])

        with SignomialsEnabled():
            constraints.extend([
                # Altitude constraints
                climb['hft'][-1] >= CruiseAlt,
                SignomialEquality(climb['hft'][1:Nclimb], climb['hft'][:Nclimb - 1] + climb['dhft'][1:Nclimb]), #[SP]
                TCS([climb['hft'][0] == climb['dhft'][0]]),

                # All climb segments have the same total altitude change
                climb['dhft'][1:Nclimb] == climb['dhft'][:Nclimb - 1],

                # compute fuel burn from TSFC
                cruise.cruiseP.aircraftP['W_{burn}'] == aircraft['numeng'] * aircraft.engine['TSFC'][Nclimb:] * \
                    cruise['thr'] * aircraft.engine['F'][Nclimb:],
                climb.climbP.aircraftP['W_{burn}'] == aircraft['numeng'] * aircraft.engine['TSFC'][:Nclimb] * \
                    climb['thr'] * aircraft.engine['F'][:Nclimb],

                # Thrust >= Drag + Vertical Potential Energy
                aircraft['numeng'] * aircraft.engine['F'][:Nclimb] >= climb['D'] + climb['W_{avg}'] * climb['\\theta'],
                aircraft['numeng'] * aircraft.engine['F'][Nclimb:] >= cruise['D'] + cruise['W_{avg}'] * cruise['\\theta'],

                # Thrust constraint
                aircraft.VT['T_e'] == 1.2 * climb.climbP.engine['F'][0],

                # Set the range for each cruise segment, doesn't take credit for
                # All cruise segments cover the same range
                cruise['Rng'][:Ncruise-1] == cruise['Rng'][1:Ncruise],

                # Cruise Mach Number constraint
                cruise['M'] >= aircraft['M_{min}'],

                # nacelle drag constraint
                # elevated this constraint to Mission for dimensionality
                cruise.cruiseP['V_2'] == aircraft.engine['M_2'][Nclimb:] * cruise.state['a'],
                climb.climbP['V_2'] == aircraft.engine['M_2'][:Nclimb] * climb.state['a'],

                climb['\\alpha_{max,w}'] == .18,
                cruise['\\alpha_{max,w}'] == .1,

                # T/O climb rate constraint
                climb['RC'][0] >= 2500. * units('ft/min'),

                # TASOPT TOC climb rate constraint
                climb['\\theta'][-1] >= 0.015, #higher than 0.015 radian climb gradient

                #compute the total time
##                Total_Time >= sum(cruise['thr']) + sum(climb['thr']),
            ])

        # Calculating percent fuel remaining
        with SignomialsEnabled():
            for i in range(0,Nclimb):
                constraints.extend([
                    TCS([climb['PCFuel'][i] >= (sum(climb['W_{burn}'][i+1:]) + \
                                                             aircraft['W_{f_{cruise}}'])/aircraft['W_{f_{primary}}']]) ,
                    climb['PCFuel'] <= 1.0, #just in case, TODO remove later
                ])
            for i in range(0,Ncruise):
                constraints.extend([
                    TCS([cruise['PCFuel'][i] >= (sum(cruise['W_{burn}'][i+1:]) + \
                                0.0000001*aircraft['W_{f_{primary}}'])/aircraft['W_{f_{primary}}']]),
                    cruise['PCFuel'] <= 1.0, #just in case, TODO remove later
                    ])

        with SignomialsEnabled():
            constraints.extend([
                #set the range constraints
                TCS([sum(climb['RngClimb']) + sum(cruise['Rng']) >= ReqRng]), #[SP]

                # Cruise climb constraint
                cruise['hft'][0] <= climb['hft'][-1] + cruise['dhft'][0], #[SP]
                cruise['hft'][1:Ncruise] <=  cruise['hft'][:Ncruise-1] + cruise['dhft'][1:Ncruise], #[SP]
                ])

        if multimission and not D8big:
             W_fmissions = Variable('W_{f_{missions}', 'N', 'Fuel burn across all missions')

             constraints.extend([
                  W_fmissions >= sum(aircraft['W_{f_{total}}']),
                  aircraft['n_{pax}'][0] == 180.,
                  aircraft['n_{seat}'] == aircraft['n_{pax}'][0], # TODO find a more robust way of doing this!
##                  aircraft['n_{pax}'][1] == 120,
##                  aircraft['n_{pax}'][2] == 160,
                 # aircraft['n_{pax}'][3] == 160,
                  ReqRng[:Nmission] == 3000 * units('nmi'),
#                  ReqRng[0] == 3000 * units('nmi'),
#                  ReqRng[1] == 3000 * units('nmi'),
##                  ReqRng[2] == 3000 * units('nmi'),
##                  ReqRng[3] == 3000 * units('nmi'),
                  ])
        if not multimission and not D8big and not b777300ER:
             constraints.extend([
                  aircraft['n_{pax}'] == 180.,
                  aircraft['n_{seat}'] == aircraft['n_{pax}']
                  ])

        if multimission and (D8big or b777300ER):
             W_fmissions = Variable('W_{f_{missions}', 'N', 'Fuel burn across all missions')

             constraints.extend([
                  W_fmissions >= sum(aircraft['W_{f_{total}}']),
                  aircraft['n_{pax}'][0] == 450.,
                  aircraft['n_{seat}'] == aircraft['n_{pax}'][0], # TODO find a more robust way of doing this!
##                  aircraft['n_{pax}'][1] == 120,
##                  aircraft['n_{pax}'][2] == 160,
                 # aircraft['n_{pax}'][3] == 160,
                  ReqRng[:Nmission] == 7360 * units('nmi'),
#                  ReqRng[0] == 3000 * units('nmi'),
#                  ReqRng[1] == 3000 * units('nmi'),
##                  ReqRng[2] == 3000 * units('nmi'),
##                  ReqRng[3] == 3000 * units('nmi'),
                  ])
        if not multimission and D8big or b777300ER:
             constraints.extend([
                  aircraft['n_{pax}'] == 450.,
                  aircraft['n_{seat}'] == aircraft['n_{pax}']
                  ])

        M2 = .6
        M25 = .6
        M4a = .2
        M0 = .5

        engineclimb = [
            aircraft.engine.engineP['M_2'][:Nclimb] == climb['M'],
            aircraft.engine.engineP['M_{2.5}'][:Nclimb] == M25,
            aircraft.engine.engineP['hold_{2}'][:Nclimb] == 1.+.5*(1.398-1.)*M2**2.,
            aircraft.engine.engineP['hold_{2.5}'][:Nclimb] == 1.+.5*(1.354-1.)*M25**2.,
            
            #climb rate constraints
            TCS([climb['excessP'] + climb.state['V'] * climb['D'] <= climb.state['V'] * aircraft['numeng'] * aircraft.engine['F_{spec}'][:Nclimb]]),
            ]

        if D80 or D82 or D8big:
             M2 = .6
             M25 = .6
             M4a = .2
             M0 = .72
             
        if b737800 or b777300ER:
             M2 = .6
             M25 = .6
             M4a = .2
             M0 = .8

        enginecruise = [
            aircraft.engine.engineP['M_2'][Nclimb:] == cruise['M'],
            aircraft.engine.engineP['M_{2.5}'][Nclimb:] == M25,
            aircraft.engine.engineP['hold_{2}'][Nclimb:] == 1.+.5*(1.398-1.)*M2**2.,
            aircraft.engine.engineP['hold_{2.5}'][Nclimb:] == 1.+.5*(1.354-1.)*M25**2.,
            
            #steady level flight constraint on D 
            cruise['D'] + cruise['W_{avg}'] * cruise['\\theta'] <= aircraft['numeng'] * aircraft.engine['F_{spec}'][Nclimb:],

            #breguet range eqn
            # TCS([cruise['z_{bre}'] >= (aircraft.engine['TSFC'][Nclimb:] * cruise['thr'] * \
            # aircraft['numeng']*aircraft.engine['F'][Nclimb:]) / cruise['W_{avg}']]),
            ]

        if D80 or D82 or D8big:
             with SignomialsEnabled():
                  engineclimb.extend([
                       SignomialEquality(aircraft.engine.engineP['c1'][:Nclimb], (1. + 0.5*(.401)*climb['M']**2.)),
                       ])
                  enginecruise.extend([
                       SignomialEquality(aircraft.engine.engineP['c1'][Nclimb:], (1. + 0.5*(.401)*cruise['M']**2.)),                
                       ])
        if b737800 or b777300ER:
             engineclimb.extend([
                  aircraft.engine.engineP['c1'][:Nclimb] <= 1. + 0.5*(.401)*0.6**2.,
                  ])
             enginecruise.extend([
                  aircraft.engine.engineP['c1'][Nclimb:] <= 1. + 0.5*(.401)*0.8**2.,
                  ])

        if fuel:
             #just fuel burn cost model
             if not multimission:
                  self.cost = aircraft['W_{f_{total}}']
                  self.cost = self.cost.sum()
             else:
                  self.cost = W_fmissions

             return constraints, aircraft, climb, cruise, enginestate, statelinking, engineclimb, enginecruise
             
        if operator:
             #basic operator cost model
             if not multimission:
                  self.cost = aircraft['W_{dry}'] + aircraft['W_{f_{total}}']
                  self.cost = self.cost.sum()
             else:
                  self.cost = aircraft['W_{dry}'] + W_fmissions

             return constraints, aircraft, climb, cruise, enginestate, statelinking, engineclimb, enginecruise

        if manufacturer:
             #basic manufacturer cost model
             if not multimission:
                  self.cost = aircraft['W_{dry}'] + aircraft['W_{f_{total}}']
                  self.cost = self.cost.sum()
             else:
                  self.cost = aircraft['W_{dry}'] + W_fmissions

             return constraints, aircraft, climb, cruise, enginestate, statelinking, engineclimb, enginecruise

M4a = .2
fan = 1.60474
lpc  = 4.98
hpc = 35./8.

substitutions = {
        # Basic mission subs
##        'n_{pax}':180,
##        'ReqRng':1500.,

        # 'V_{stall}'   : 120,
        '\\delta_P_{over}': 12.*units('psi'),
        'N_{land}': 6.,
        'SPR': 8.,
        'p_s': 81.*units('cm'),
        '\\theta_{db}' : 0.366,
       # 'CruiseAlt': 30000.*units('ft'),
        'numeng': 2.,
        'numVT': 2.,
        'numaisle':2.,
        'W_{avg. pass}': 180.*units('lbf'),
        'W_{carry on}': 15.*units('lbf'),
        'W_{cargo}': 10000.*units('N'),
        'W_{checked}':40.*units('lbf'),
        'W_{fix}': 3000.*units('lbf'),
        'w_{aisle}': 0.51*units('m'),
        'w_{seat}': 0.5*units('m'),
        'w_{sys}': 0.1*units('m'),
        'r_E': 1.,  # [TAS]
        'p_{\\lambda_v}':1.6,
        '\\lambda_{cone}': 0.3,  # [TAS]
        '\\rho_{cone}': 2700.,#*units('kg/m^3'),  # [TAS]
        '\\rho_{bend}': 2700.,#*units('kg/m^3'),  # [TAS]
        '\\rho_{floor}': 2700.,#*units('kg/m^3'),  # [TAS]
        '\\rho_{skin}': 2700.,#*units('kg/m^3'),  # [TAS]
        '\\sigma_{floor}': 30000. / 0.000145, # [TAS] [Al]
        '\\sigma_{skin}': 15000. / 0.000145,  # [TAS] [Al]
        '\\sigma_{bend}': 30000. / 0.000145, # [TAS] [Al]
        '\\tau_{floor}': 30000. / 0.000145, # [TAS] [Al]
        'W\'\'_{floor}': 60.,  # [TAS]
        'W\'\'_{insul}': 22.,  # [TAS]
        'W\'_{seat}': 150.*units('N'),  # [TAS]
        'W\'_{window}': 145.*3.*units('N/m'),  # [TAS]

        # TASOPT Fuselage substitutions
        'l_{nose}': 29.*units('ft'),
        'L_{total/wing}': 1.179,

        # Power system and landing gear subs
        'f_{hpesys}': 0.01, # [TAS]
        'f_{lgmain}':0.03, # [TAS]
        'f_{lgnose}':0.0075, # [TAS]
        'f_{pylon}': 0.10,

        # Fractional weights
        'f_{fadd}': 0.2,  # [TAS]
        'f_{frame}': 0.25,  # [Philippe]
        'f_{lugg,1}': 0.4,  # [Philippe]
        'f_{lugg,2}': 0.1,  # [Philippe]
        'f_{padd}': 0.35,  # [TAS]
        'f_{hpesys}': 0.01, # [TAS]
        'f_{lgmain}':0.03, # [TAS]
        'f_{lgnose}':0.0075, # [TAS]

        # Wing substitutions
        'C_{L_{wmax}}': 2.25/(cos(sweep)**2), # [TAS]
        '\\tan(\\Lambda)': tan(sweep * pi / 180.),
##        '\\alpha_{max,w}': 0.1,  # (6 deg)
        '\\cos(\\Lambda)': cos(sweep * pi / 180.),
        '\\eta': 0.97,
        '\\rho_0': 1.225*units('kg/m^3'),

        '\\rho_{fuel}': 817.*units('kg/m^3'),  # Kerosene [TASOPT]

        # Wing fractional weights
        'FuelFrac': 0.9,
        'f_{flap}': 0.2,
        'f_{slat}': 0.0001,
        'f_{aileron}': 0.04,
        'f_{lete}': 0.1,
        'f_{ribs}': 0.15,
        'f_{spoiler}': 0.02,
        'f_{watt}': 0.03,

        # VT substitutions
       'C_{D_{wm}}': 0.5, # [2]
       'C_{L_{vmax}}': 2.6, # [TAS]
       'V_1': 70.*units('m/s'),
       '\\rho_{TO}': 1.225*units('kg/m^3'),
        '\\tan(\\Lambda_{vt})': np.tan(40*np.pi/180),
        'c_{l_{vtEO}}': 0.5, # [TAS]
        'e_v': 0.8,
        # 'y_{eng}': 4.83*units('m'), # [3]
        'V_{land}': 72.*units('m/s'),
        '\\dot{r}_{req}': 0.1475, # 10 deg/s/s yaw rate acceleration
        'N_{spar}': 2.,
        'f_{VT}': 0.4,

        # HT substitutions
        '\\alpha_{max,h}': 2.5,
        '\\tan(\\Lambda_{ht})': tan(30.*pi/180.),
        'C_{L_{hmax}}': 1.225,#2.0, # [TAS]
        'SM_{min}': 0.05,
        '\\Delta x_{CG}': 2.0*units('m'),
        'x_{CG_{min}}' : 10.0*units('m'),
        'C_{L_{hfcG}}': 0.85,
        'f_{HT}': 0.3,

        #engine system subs
        'rSnace': 6.,
        'f_{pylon}': 0.05,
        'f_{eadd}': 0.1,

        #nacelle drag calc parameter
       'r_{vnace}': 0.925,

        # Cabin air substitutions in AircraftP

        #set the fuel reserve fraction
        'ReserveFraction': .20,

         # Engine substitutions
        '\\pi_{tn}': .995,
        '\pi_{b}': .94,
        '\pi_{d}': .995,
        '\pi_{fn}': .985,
        'T_{ref}': 288.15,
        'P_{ref}': 101.325,
        '\eta_{HPshaft}': .97,
        '\eta_{LPshaft}': .97,
        'eta_{B}': .9827,

        '\pi_{f_D}': fan,
        '\pi_{hc_D}': hpc,
        '\pi_{lc_D}': lpc,

       '\\alpha_{OD}': 6.97,
       '\\alpha_{max}': 6.97,

        'hold_{4a}': 1.+.5*(1.313-1.)*M4a**2.,
        'r_{uc}': .01,
        '\\alpha_c': .19036,
        'T_{t_f}': 435.,

        'M_{takeoff}': .9556,

        'G_f': 1.,

        'h_f': 43.003,

        'Cp_t1': 1280.,
        'Cp_t2': 1184.,
        'Cp_c': 1216.,

        'HTR_{f_SUB}': 1.-.3**2.,
        'HTR_{lpc_SUB}': 1. - 0.6**2.,

        'T_{t_{4.1_{max}}}': 1750.*units('K'),
}

def test():
    Nclimb = 3
    Ncruise = 2
    Nmission = 1
    

    if multimission:
        m = Mission(Nclimb, Ncruise, Nmission)
    else:
        m = Mission(Nclimb, Ncruise)
    m.substitutions.update(substitutions)
    # m = Model(m.cost,BCS(m))
    if D80:
        print('D80 executing...')
        # for constraint in m.flat(constraintsets=False):
        #         if 'l_{nose}' in constraint.varkeys:
        #             print constraint
        sweep = 27.566
        m.substitutions.update({
            #Fuselage subs
            'f_{seat}':0.1,
            'W\'_{seat}':1., # Seat weight determined by weight fraction instead
            'W_{cargo}': 0.1*units('N'), # Cargo weight determined by W_{avg. pass_{total}}
            'W_{avg. pass_{total}}':215.*units('lbf'),
            'f_{string}':0.35,
            'AR':10.8730,
            'h_{floor}': 5.12*units('in'),
            'R_{fuse}' : 1.715*units('m'),
            'w_{db}': 0.93*units('m'),
            # 'b':116.548*0.3048,#units('ft'),
            # 'c_0': 17.4*0.3048,#units('ft'),
            #HT subs
            'AR_{ht}': 8.25,
            '\\lambda_{ht}' : 0.25,
            '\\tan(\\Lambda_{ht})':np.tan(20.*np.pi/180.), #tangent of HT sweep

            #VT subs
            'numVT': 2.,
            'A_{vt}' : 2.0,
            '\\lambda_{vt}': 0.3,
            '\\tan(\\Lambda_{vt})':np.tan(25.*np.pi/180.),

            # Minimum Cruise Mach Number
            'M_{min}': 0.8,
        })
        m.substitutions.__delitem__('\\theta_{db}')
        if not multimission:
             m.substitutions.update({
                 'n_{pax}': 180.,
                 'ReqRng': 3000.*units('nmi'),
             })

    if D82:
        print('D82 executing...')
        sweep = 13.237
        m.substitutions.update({
            # Fuselage subs
            'f_{seat}': 0.1,
            'W\'_{seat}': 1.,  # Seat weight determined by weight fraction instead
            'W_{cargo}': 0.1*units('N'), # Cargo weight determined by W_{avg. pass_{total}}
            'W_{avg. pass_{total}}':215.*units('lbf'),
            'f_{string}': 0.35,
            'AR':15.749,
            'h_{floor}': 5.12*units('in'),
            'R_{fuse}': 1.715*units('m'),
            '\\delta R_{fuse}': 0.43*units('m'),
            'w_{db}': 0.93*units('m'),
            'b_{max}': 140.0 * 0.3048*units('m'),
            # 'c_0': 17.4*0.3048,#units('ft'),
            '\\delta_P_{over}': 8.382 * units('psi'),
            'SPR': 8.,


            # Power system and landing gear subs
            'f_{hpesys}': 0.01, # [TAS]
            'f_{lgmain}':0.03, # [TAS]
            'f_{lgnose}':0.0075, # [TAS]
            'f_{pylon}': 0.10,

            # HT subs
            'AR_{ht}': 12.,
            '\\lambda_{ht}': 0.3,
            '\\tan(\\Lambda_{ht})': np.tan(8. * np.pi / 180.),  # tangent of HT sweep
            # 'V_{ht}': 0.895,

            # VT subs
            'numVT': 2.,
            'A_{vt}' : 2.2,
            '\\lambda_{vt}': 0.3,
            '\\tan(\\Lambda_{vt})': np.tan(25. * np.pi / 180.),  # tangent of VT sweep
            # 'V_{vt}': .03,

            # Wing subs
            'C_{L_{wmax}}': 2.25/(cos(sweep)**2),

            # Minimum Cruise Mach Number
            'M_{min}': 0.72,
        })
        m.substitutions.__delitem__('\\theta_{db}')
        if not multimission:
            m.substitutions.update({
##                 'n_{pax}': 180.,
                 'ReqRng': 3000.*units('nmi'),
                 })

    if D8big:
        print('D8big executing...')
        sweep = 13.237
        M4a = .1025
        fan = 1.58
        lpc  = 1.26
        hpc = 20.033
        m.substitutions.update({
            # Fuselage subs
            'f_{seat}': 0.1,
            'W\'_{seat}': 1.,  # Seat weight determined by weight fraction instead
            'W_{cargo}': 0.1*units('N'), # Cargo weight determined by W_{avg. pass_{total}}
            'W_{avg. pass_{total}}':215.*units('lbf'),
            'f_{string}': 0.35,
##            'AR':15.749,
            'h_{floor}': 5.12*units('in'),
##            'R_{fuse}': 1.715*units('m'),
##            '\\delta R_{fuse}': 0.43*units('m'),
            'w_{db}': 0.93*units('m'),
##            'b_{max}': 140.0 * 0.3048*units('m'),
            # 'c_0': 17.4*0.3048,#units('ft'),
            '\\delta_P_{over}': 8.382 * units('psi'),
            'SPR': 10.,


            # Power system and landing gear subs
            'f_{hpesys}': 0.01, # [TAS]
            'f_{lgmain}':0.03, # [TAS]
            'f_{lgnose}':0.0075, # [TAS]
            'f_{pylon}': 0.10,

            # HT subs
##            'AR_{ht}': 12.,
            '\\lambda_{ht}': 0.3,
            '\\tan(\\Lambda_{ht})': np.tan(8. * np.pi / 180.),  # tangent of HT sweep
            # 'V_{ht}': 0.895,

            # VT subs
            'numVT': 2.,
            # 'A_{vt}' : 2.2,
            '\\lambda_{vt}': 0.3,
            '\\tan(\\Lambda_{vt})': np.tan(25. * np.pi / 180.),  # tangent of VT sweep
            ##                'V_{vt}': .03,

            # Wing subs
            'C_{L_{wmax}}': 2.25/(cos(sweep)**2),

            # Minimum Cruise Mach Number
            'M_{min}': 0.72,

            #new engine params
                       '\pi_{tn}': .98,
            '\pi_{b}': .94,
            '\pi_{d}': .98,
            '\pi_{fn}': .98,
            'T_{ref}': 288.15,
            'P_{ref}': 101.325,
            '\eta_{HPshaft}': .98,
            '\eta_{LPshaft}': .98,
            'eta_{B}': .9970,

            '\pi_{f_D}': 1.58,
            '\pi_{hc_D}': 20.033,
            '\pi_{lc_D}': 1.26,

            '\\alpha_{OD}': 8.7877,
            '\\alpha_{max}': 8.7877,

            'hold_{4a}': 1+.5*(1.313-1)*M4a**2,#sol('hold_{4a}'),
            'r_{uc}': .01,
            '\\alpha_c': .14,
            'T_{t_f}': 435,

            'M_{takeoff}': .955,

            'G_f': 1,

            'h_f': 43.003,

            'Cp_t1': 1280,
            'Cp_t2': 1184,
            'Cp_c': 1216,

            'HTR_{f_SUB}': 1-.3**2,
            'HTR_{lpc_SUB}': 1 - 0.6**2,
        })
        if not multimission:
            m.substitutions.update({
##                 'n_{pax}': 180.,
                 'ReqRng': 7370.*units('nmi'),
                 })

    if b737800:
           print('737-800 executing...')
           sweep = 26.0 # [deg]
           M4a = .2
           fan = 1.685
           lpc  = 8./1.685
           hpc = 30./8.

           m.substitutions.update({
               # Engine substitutions
               '\\pi_{tn}': .989,
               '\pi_{b}': .94,
               '\pi_{d}': .998,
               '\pi_{fn}': .98,
               'T_{ref}': 288.15,
               'P_{ref}': 101.325,
               '\eta_{HPshaft}': .99,
               '\eta_{LPshaft}': .978,
               'eta_{B}': .985,

               '\pi_{f_D}': fan,
               '\pi_{hc_D}': hpc,
               '\pi_{lc_D}': lpc,

               '\\alpha_{OD}': 5.1,
               '\\alpha_{max}': 7,

               'hold_{4a}': 1. + .5 * (1.313 - 1.) * M4a ** 2.,
               'r_{uc}': .05,
               '\\alpha_c': .19036,
               'T_{t_f}': 435.,

               'M_{takeoff}': .9709,

               'G_f': 1.,

               'h_f': 43.003,

               'Cp_t1': 1253.,
               'Cp_t2': 1223.,
               'Cp_c': 1283.,

               'HTR_{f_SUB}': 1. - .3 ** 2.,
               'HTR_{lpc_SUB}': 1. - 0.6 ** 2.,

                # Power system and landing gear and engine weight fraction subs
                'f_{hpesys}': 0.01, # [TAS]
                'f_{lgmain}':0.044, # [TAS]
                'f_{lgnose}':0.011, # [TAS]
                'f_{pylon}': 0.10,

               # Wing fractional weights
                'f_{slat}': 0.1,

               # fuselage subs that make fuse circular
               '\\delta R_{fuse}': 0.0001 * units('m'),
               '\\theta_{db}': 0.0001,

               # Fuselage subs
               'L_{total/wing}': 1.127,

               'l_{nose}':20.*units('ft'),
               'numaisle': 1.,
               'SPR': 6.,
               'f_{seat}': 0.1,
               'W\'_{seat}': 1. * units('N'),  # Seat weight determined by weight fraction instead
                'W_{cargo}': 0.1*units('N'), # Cargo weight determined by W_{avg. pass_{total}}
               'W_{avg. pass_{total}}':215.*units('lbf'),
               'f_{string}': 0.35,
               'h_{floor}': 5. * units('in'),
               # 'R_{fuse}' : 1.715*units('m'),
               'b_{max}': 117.5 * units('ft'),
               # 'c_0': 17.4*0.3048,#units('ft'),
               '\\delta_P_{over}': 8.382 * units('psi'),

               # HT subs
               'AR_{ht}': 6.,
               '\\lambda_{ht}': 0.25,
               '\\tan(\\Lambda_{ht})': np.tan(25. * np.pi / 180.),  # tangent of HT sweep
               #'V_{ht}': .6,
               'C_{L_{hmax}}': 2.0,  # [TAS]
               'C_{L_{hfcG}}': 0.7,
               '\\Delta x_{CG}': 7.68 * units('ft'),
               'x_{CG_{min}}': 30.*units('ft'),#56.75 * units('ft'),
               'SM_{min}': .05,

               # VT subs
               'y_{eng}': 4.83*units('m'),
               'numVT': 1.,
               'A_{vt}': 2.,
               '\\lambda_{vt}': 0.3,
               '\\tan(\\Lambda_{vt})': np.tan(25. * np.pi / 180.),  # tangent of VT sweep
              # 'V_{vt}': .1,
               'N_{spar}': 1.,
               '\\dot{r}_{req}': 0.001, # 10 deg/s/s yaw rate acceleration #NOTE: Constraint inactive

               # Wing subs
               'C_{L_{wmax}}': 2.25/(cos(sweep)**2),
               'f_{slat}': 0.1,
               'AR': 10.1,

               # Minimum Cruise Mach Number
               'M_{min}': 0.8,

               # engine system subs
               'rSnace': 16.,
               # nacelle drag calc parameter
               'r_{vnace}': 1.02,
               'T_{t_{4.1_{max}}}': 1833.*units('K'),
           })

           if not multimission:
               m.substitutions.update({
##               'n_{pax}': [180.],
               'ReqRng': 3000.*units('nmi'),
               })

    if b777300ER:
           print('777-300ER executing...')
           sweep = 32.583 # [deg]
           M4a = .1025
           fan = 1.5958
           lpc  = 1.26
           hpc = 20.033

           m.substitutions.update({
               #new engine params
               '\pi_{tn}': .995,
               '\pi_{b}': .94,
               '\pi_{d}': .995,
               '\pi_{fn}': .985,
               'T_{ref}': 288.15,
               'P_{ref}': 101.325,
               '\eta_{HPshaft}': .98,
               '\eta_{LPshaft}': .98,
               'eta_{B}': .9970,

               '\pi_{f_D}': 1.58,
               '\pi_{hc_D}': 20.033,
               '\pi_{lc_D}': 1.26,

               '\\alpha_{OD}': 8.7877,
               '\\alpha_{max}': 8.7877,

               'hold_{4a}': 1+.5*(1.313-1)*M4a**2,#sol('hold_{4a}'),
               'r_{uc}': .01,
               '\\alpha_c': .14,
               'T_{t_f}': 435,

               'M_{takeoff}': .955,

               'G_f': 1,

               'h_f': 43.003,

               'Cp_t1': 1280,
               'Cp_t2': 1184,
               'Cp_c': 1216,

               'HTR_{f_SUB}': 1-.3**2,
               'HTR_{lpc_SUB}': 1 - 0.6**2,

                # Power system and landing gear and engine weight fraction subs
                'f_{hpesys}': 0.01, # [TAS]
                'f_{lgmain}':0.044, # [TAS]
                'f_{lgnose}':0.011, # [TAS]
                'f_{pylon}': 0.10,


               # fuselage subs that make fuse circular
               '\\delta R_{fuse}': 0.0001 * units('m'),
               '\\theta_{db}': 0.0001,

               # Fuselage subs
               'l_{nose}': 242.4*.11*units('ft'),
               'numaisle': 2.,
               'SPR': 10.,
               'f_{seat}': 0.1,
               'W\'_{seat}': 1. * units('N'),  # Seat weight determined by weight fraction instead
                'W_{cargo}': 0.1*units('N'), # Cargo weight determined by W_{avg. pass_{total}}
               'W_{avg. pass_{total}}':215.*units('lbf'),
               'f_{string}': 0.35,
               'h_{floor}': 5. * units('in'),
               'R_{fuse}' : 3.0988*units('m'),
               'b_{max}': 200 * units('ft'),
               # 'c_0': 17.4*0.3048,#units('ft'),
               '\\delta_P_{over}': 8.382 * units('psi'),

               # HT subs
               'AR_{ht}': 4.8,
               '\\lambda_{ht}': 0.32,
               '\\tan(\\Lambda_{ht})': np.tan(33. * np.pi / 180.),  # tangent of HT sweep
               'C_{L_{hmax}}': 2.0,  # [TAS]
               'C_{L_{hfcG}}': 0.7,
               '\\Delta x_{CG}': 11.97 * units('ft'),
               'x_{CG_{min}}': 117.31*units('ft'),
               'SM_{min}': .05,

               # VT subs
               'y_{eng}': 32*units('ft'),
               'numVT': 1.,
               'A_{vt}': 2.35,
               '\\lambda_{vt}': 0.25,
               '\\tan(\\Lambda_{vt})': np.tan(28. * np.pi / 180.),  # tangent of VT sweep
               'N_{spar}': 1.,
               '\\dot{r}_{req}': 0.0001,  # 10 deg/s/s yaw rate acceleration #NOTE: Constraint inactive

               # Wing subs
               'C_{L_{wmax}}': 2.25/(cos(sweep)**2),
               'f_{slat}': 0.1,
##               'AR': 8.455,

               # Minimum Cruise Mach Number
               'M_{min}': 0.8,

               # engine system subs
               'rSnace': 16.,
               # nacelle drag calc parameter
               'r_{vnace}': 1.02,
##               'T_{t_{4.1_{max}}}': 1833.*units('K'),
               'ReserveFraction': .05,
           })

           if not multimission:
               m.substitutions.update({
##               'n_{pax}': [180.],
               'ReqRng': 7360.*units('nmi'),
               })
##    if multimission:
##           m.substitutions.update({
##                'n_{pax}': [180, 180, 120, 80]})

    if D80 or D82 or D8big:
        # m = Model(m.cost,BCS(m))
        m_relax = relaxed_constants(m)
    if b737800 or b777300ER:
        # m = Model(m.cost,BCS(m))
        m_relax = relaxed_constants(m, None, ['M_{takeoff}', '\\theta_{db}'])

    if sweeps == False:
        sol = m_relax.localsolve(verbosity=4, iteration_limit=200)
        post_process(sol)

##        m.cost = m_relax.cost
##
##        sol = m.localsolve( verbosity = 4, iteration_limit=50, x0=sol['variables'])

        if not multimission:
             if D82:
                  percent_diff(sol, 2, Nclimb)

             if b737800:
                  percent_diff(sol, 801, Nclimb)
    if sweeps:
        if sweepSMmin:
            SMminArray = np.linspace(0.05,0.5,n)
            m.substitutions.update({'SM_{min}': ('sweep',SMminArray)})
            m = relaxed_constants(m)
            solSMsweep = m.localsolve(verbosity = 4, skipsweepfailures=True)

            if plot:
                plt.plot(solSMsweep('SM_{min}'), solSMsweep('S_{ht}'), '-r')
                plt.xlabel('Minimum Allowed Static Margin')
                plt.ylabel('Horizontal Tail Area [m$^2$]')
                plt.title('Horizontal Tail Area vs Min Static Margin')
                plt.savefig('CFP_Sweeps/S_{h}-vs-SM_{min}.pdf')
                plt.show(), plt.close()

                plt.plot(solSMsweep('SM_{min}'), solSMsweep('V_{ht}'), '-r')
                plt.xlabel('Minimum Allowed Static Margin')
                plt.ylabel('Horizontal Tail Volume Coefficient')
                plt.title('Horizontal Tail Volume Coefficient vs Min Static Margin')
                plt.savefig('CFP_Sweeps/V_{ht}-vs-SM_{min}.pdf')
                plt.show(), plt.close()

##                plt.plot(solSMsweep('SM_{min}'), np.mean(solSMsweep('x_{CG}_Mission, CruiseSegment, CruiseP, AircraftP'),axis = 1), '-r')
##                plt.xlabel('Minimum Allowed Static Margin')
##                plt.ylabel('CG Location [m]')
##                plt.title('CG Location vs Min Static Margin')
##                plt.savefig('CFP_Sweeps/x_{CG}-vs-SM_{min}.pdf')
##                plt.show(), plt.close()

        if sweepReqRng:
            # m = Mission(Nclimb, Ncruise)
            # m.substitutions.update(substitutions)
            ReqRngArray = np.linspace(1000,5000,n)
            m.substitutions.update({'ReqRng': ('sweep',ReqRngArray)})
            m = relaxed_constants(m)
            solReqRngsweep = m.localsolve(verbosity=2, iteration_limit=25, skipsweepfailures=True)

            if plot:
                plt.plot(solReqRngsweep('ReqRng'),solReqRngsweep('W_{f_{total}}'))
                plt.xlabel('Range [nmi]')
                plt.ylabel('Total Fuel Weight [lbf]')
                plt.title('Total Fuel Weight vs Range')
                plt.savefig('CFP_Sweeps/W_ftotal-vs-ReqRng.pdf')
                plt.show(), plt.close()

                plt.plot(solReqRngsweep('ReqRng'),solReqRngsweep('W_{dry}'))
                plt.xlabel('Range [nmi]')
                plt.ylabel('Dry Weight [lbf]')
                plt.title('Dry Weight vs Range')
                plt.savefig('CFP_Sweeps/W_dry-vs-ReqRng.pdf')
                plt.show(), plt.close()

                plt.plot(solReqRngsweep('ReqRng'),solReqRngsweep('S'))
                plt.xlabel('Range [nmi]')
                plt.ylabel('Wing Area [m^2]')
                plt.title('Wing Area vs Range')
                plt.savefig('CFP_Sweeps/S-vs-ReqRng.pdf')
                plt.show(), plt.close()

                plt.plot(solReqRngsweep('ReqRng'),solReqRngsweep('b'))
                plt.xlabel('Range [nmi]')
                plt.ylabel('Wing Span [m]')
                plt.title('Wing Span vs Range')
                plt.savefig('CFP_Sweeps/b-vs-ReqRng.pdf')
                plt.show(), plt.close()

        if sweepthetadb:
            m = Mission(Nclimb, Ncruise)
            m.substitutions.update(substitutions)
            thetadbArray = np.linspace(0,0.5,n)
            m.substitutions.update({'\\theta_{db}': ('sweep', thetadbArray)})
            m = relaxed_constants(m)
            solthetadbsweep = m.localsolve(verbosity=2, iteration_limit=25, skipsweepfailures=True)

            if plot:
                plt.plot(solthetadbsweep('\\theta_{db}'),solthetadbsweep('W_{f_{total}}'))
                plt.xlabel('Fuselage Joint Angle [radians]')
                plt.ylabel('Total Fuel Weight [lbf]')
                plt.title('Total Fuel Weight vs Fuselage Joint Angle')
                plt.savefig('CFP_Sweeps/W_ftotal-vs-thetadb.pdf')
                plt.show(), plt.close()

                plt.plot(solthetadbsweep('\\theta_{db}'),solthetadbsweep('W_{dry}'))
                plt.xlabel('Fuselage Joint Angle [radians]')
                plt.ylabel('Dry Weight [lbf]')
                plt.title('Dry Weight vs Fuselage Joint Angle')
                plt.savefig('CFP_Sweeps/W_dry-vs-thetadb.pdf')
                plt.show(), plt.close()

                plt.plot(solthetadbsweep('\\theta_{db}'),solthetadbsweep('W_{fuse}'))
                plt.xlabel('Fuselage Joint Angle [radians]')
                plt.ylabel('Fuselage Weight [lbf]')

                plt.title('Fuselage Weight vs Fuselage Joint Angle')
                plt.savefig('CFP_Sweeps/W_fuse-vs-thetadb.pdf')
                plt.show(), plt.close()

        if sweepdxCG:
            m = Mission(Nclimb, Ncruise)
            m.substitutions.update(substitutions)
            dxCGArray = np.linspace(0.5,3.5,n)
            m.substitutions.update({'\\Delta x_{CG}': ('sweep',dxCGArray)})
            m = relaxed_constants(m)
            soldxCGsweep = m.localsolve(verbosity=2,skipsweepfailures=True)

            if plot:
                plt.plot(soldxCGsweep('\\Delta x_{CG}'),soldxCGsweep('V_{ht}'),'-r')
                plt.xlabel('Allowed CG shift [m]')
                plt.ylabel('Horizontal Tail Volume Coefficient')
                plt.title('Horizontal Tail Volume Coefficient vs Allowed CG Shift')
                plt.savefig('CFP_Sweeps/Vht-vs-dxCG.pdf')
                plt.show(), plt.close()

                plt.plot(soldxCGsweep('\\Delta x_{CG}'),np.mean(soldxCGsweep('x_{CG}_Mission, CruiseSegment, CruiseP, AircraftP'),axis = 1), '-r')
                plt.xlabel('Allowed CG shift [m]')
                plt.ylabel('Nominal CG location [m]')
                plt.title('CG Location vs Allowed CG Shift')
                plt.savefig('CFP_Sweeps/xCG-vs-dxCG.pdf')

                plt.plot(soldxCGsweep('\\Delta x_{CG}'),np.mean(soldxCGsweep('x_{AC}_Mission, CruiseSegment, CruiseP, AircraftP'),axis = 1), '-r')
                plt.xlabel('Allowed CG shift [m]')
                plt.ylabel('Average AC location [m]')
                plt.title('AC Location vs Allowed CG Shift')
                plt.savefig('CFP_Sweeps/xAC-vs-dxCG.pdf')

        if sweepxCG:
            m = Mission(Nclimb, Ncruise)
            m.substitutions.update(substitutions)
            xCGArray = np.linspace(8,14,n)
            m.substitutions.update({'x_{CG_{min}}': ('sweep',xCGArray)})
            m = relaxed_constants(m)
            solxCGsweep = m.localsolve(verbosity=2,skipsweepfailures=True,iteration_limit=30)

            if plot:
                plt.plot(solxCGsweep('x_{CG_{min}}'),solxCGsweep('V_{ht}'),'-r')
                plt.xlabel('Max Forward CG [m]')
                plt.ylabel('Horizontal Tail Volume Coefficient')
                plt.title('Horizontal Tail Volume Coefficient vs Max Forward CG')
                plt.savefig('CFP_Sweeps/Vht-vs-xCG.pdf')
                plt.show(), plt.close()

                plt.plot(solxCGsweep('x_{CG_{min}}'),np.mean(solxCGsweep('x_{CG}_Mission, CruiseSegment, CruiseP, AircraftP'),axis = 1), '-r')
                plt.xlabel('Max Forward CG [m]')
                plt.ylabel('Nominal CG location [m]')
                plt.title('CG Location vs Max Forward CG')
                plt.savefig('CFP_Sweeps/xCG-vs-xCG.pdf')
                plt.show(), plt.close()

                plt.plot(solxCGsweep('x_{CG_{min}}'),np.mean(solxCGsweep('x_{AC}_Mission, CruiseSegment, CruiseP, AircraftP'),axis = 1), '-r')
                plt.xlabel('Max Forward CG [m]')
                plt.ylabel('Average AC location [m]')
                plt.title('AC Location vs Max Forward CG')
                plt.savefig('CFP_Sweeps/xAC-vs-xCG.pdf')
                plt.show(), plt.close()

        if sweepCruiseAlt:
            m = Mission(Nclimb, Ncruise)
            m.substitutions.update(substitutions)
            CruiseAltArray = np.linspace(25000,40000,n)
            m.substitutions.update({'CruiseAlt': ('sweep',CruiseAltArray)})
            m = relaxed_constants(m)
            solCruiseAltsweep = m.localsolve(verbosity=2,skipsweepfailures=True,iteration_limit=30)

            if plot:
                plt.plot(solCruiseAltsweep('CruiseAlt'),solCruiseAltsweep('W_{f_{total}}'))
                plt.xlabel('Cruise Altitude [ft]')
                plt.ylabel('Mission Fuel Burn [lbs]')
                plt.title('Fuel Burn vs Cruise Altitude')
                plt.savefig('CFP_Sweeps/Wftotal-vs-CruiseAlt.pdf')
                plt.show(), plt.close()

                plt.plot(solCruiseAltsweep('CruiseAlt'),solCruiseAltsweep('AR'))
                plt.xlabel('Cruise Altitude [ft]')
                plt.ylabel('Aspect Ratio')
                plt.title('Aspect Ratio vs Cruise Altitude')
                plt.savefig('CFP_Sweeps/AR-vs-CruiseAlt.pdf')
                plt.show(), plt.close()

                plt.plot(solCruiseAltsweep('CruiseAlt'),solCruiseAltsweep('S'))
                plt.xlabel('Cruise Altitude [ft]')
                plt.ylabel('Wing Area [ft^2]')
                plt.title('Wing Area vs Cruise Altitude')
                plt.savefig('CFP_Sweeps/S-vs-CruiseAlt.pdf')
                plt.show(), plt.close()

                plt.plot(solCruiseAltsweep('CruiseAlt'),np.mean(solCruiseAltsweep('M_Mission, CruiseSegment, FlightState'),axis = 1))
                plt.xlabel('Cruise Altitude [m]')
                plt.ylabel('Mach Number')
                plt.title('Average Mach Number vs Cruise Altitude')
                plt.savefig('CFP_Sweeps/M-vs-CruiseAlt.pdf')
                plt.show(), plt.close()

        if sweepMmin:
            m = Mission(Nclimb, Ncruise)
            m.substitutions.update(substitutions)
            MminArray = np.linspace(0.4,0.9,n) # No lower limit to high Mach
            m.substitutions.update({'M_{min}':('sweep',MminArray)})
            m = relaxed_constants(m)
            solMminsweep = m.localsolve(verbosity=2,skipsweepfailures=True,iteration_limit=30)

            if plot:
                plt.plot(solMminsweep('M_{min}'),solMminsweep('W_{f_{total}}'))
                plt.xlabel('Minimum Cruise Mach Number')
                plt.ylabel('Total Fuel Weight [lbf]')
                plt.title('Total Fuel Weight vs Minimum Cruise Mach Number')
                plt.savefig('CFP_Sweeps/Wftotal-vs-Mmin.pdf')
                plt.show(), plt.close()

                plt.plot(solMminsweep('M_{min}'),solMminsweep('M_Mission, CruiseSegment, FlightState')[:,0])
                plt.xlabel('Minimum Cruise Mach Number')
                plt.ylabel('TOC Mach Number')
                plt.title('TOC vs Minimum Cruise Mach Number')
                plt.savefig('CFP_Sweeps/M-vs-Mmin.pdf')
                plt.show(), plt.close()

                plt.plot(solMminsweep('M_{min}'),solMminsweep('W_{dry}'))
                plt.xlabel('Minimum Cruise Mach Number')
                plt.ylabel('Aircraft Dry Weight [lbf]')
                plt.title('Aircraft Dry Weight vs Minimum Cruise Mach Number')
                plt.savefig('CFP_Sweeps/W_dry-vs-Mmin.pdf')
                plt.show(), plt.close()

                plt.plot(solMminsweep('M_{min}'),solMminsweep('b'))
                plt.xlabel('Minimum Cruise Mach Number')
                plt.ylabel('Wingspan [m]')
                plt.title('Wing Span vs Minimum Cruise Mach Number')
                plt.savefig('CFP_Sweeps/b-vs-Mmin.pdf')
                plt.show(), plt.close()

                plt.plot(solMminsweep('M_{min}'),solMminsweep('AR'))
                plt.xlabel('Minimum Cruise Mach Number')
                plt.ylabel('Aspect Ratio')
                plt.title('Aspect Ratio vs Minimum Cruise Mach Number')
                plt.savefig('CFP_Sweeps/AR-vs-Mmin.pdf')
                plt.show(),plt.close()

                plt.plot(solMminsweep('M_{min}'),solMminsweep('S'))
                plt.xlabel('Minimum Cruise Mach Number')
                plt.ylabel('Wing Area [m^2]')
                plt.title('Wing Are vs. Minimum Cruise Mach Number')
                plt.savefig('CFP_Sweeps/S-vs-Mmin.pdf')
                plt.show(),plt.close()

##                plt.plot(solMminsweep('M_{min}'),solMminsweep('CruiseAlt'))
##                plt.xlabel('Minimum Cruise Mach Number')
##                plt.ylabel('Cruise Altitude')
##                plt.title('Cruise Altitude vs. Minimum Cruise Mach Number')
##                plt.savefig('CFP_Sweeps/CruiseAlt-vs-Mmin.pdf')
##                plt.show(),plt.close()

        if sweepnpax:
            npaxArray = np.linspace(150,400,n)
            m.substitutions.update({'n_{pax}':('sweep',npaxArray)})
            m = relaxed_constants(m)
            solnpaxsweep = m.localsolve(verbosity=2,skipsweepfailures=True,iteration_limit=30)

            if plot:
                plt.plot(solnpaxsweep('n_{pax}'),solnpaxsweep('W_{total}')),
                plt.xlabel('Number of Passengers')
                plt.ylabel('Takeoff Weight [lbf]')
                plt.title('Takeoff Weight vs Number of Passengers')
                plt.savefig('CFP_Sweeps/Wtotal-vs-npax.pdf')
                plt.show(),plt.close()

                plt.plot(solnpaxsweep('n_{pax}'),solnpaxsweep('W_{f_{total}}'))
                plt.xlabel('Number of Passengers')
                plt.ylabel('Total Fuel Weight [lbf]')
                plt.title('Total Fuel Weight vs Number of Passengers')
                plt.savefig('CFP_Sweeps/Wftotal-vs-npax.pdf')
                plt.show(),plt.close()

                plt.plot(solnpaxsweep('n_{pax}'),solnpaxsweep('AR'))
                plt.xlabel('Number of Passengers')
                plt.ylabel('Aspect Ratio')
                plt.title('Aspect Ratio vs Number of Passengers')
                plt.savefig('CFP_Sweeps/AR-vs-npax.pdf')
                plt.show(),plt.close()

                plt.plot(solnpaxsweep('n_{pax}'),solnpaxsweep('CruiseAlt_Mission'))
                plt.xlabel('Number of Passengers')
                plt.ylabel('Cruise Altitude [ft]')
                plt.title('Cruise Altitude vs Number of Passengers')
                plt.savefig('CFP_Sweeps/CruiseAlt-vs-npax.pdf')
                plt.show(),plt.close()

                plt.plot(solnpaxsweep('n_{pax}'),solnpaxsweep('S'))
                plt.xlabel('Number of Passengers')
                plt.ylabel('Wing Area [m^2]')
                plt.title('Wing Area vs Number of Passengers')
                plt.savefig('CFP_Sweeps/S-vs-npax.pdf')
                plt.show(),plt.close()

                plt.plot(solnpaxsweep('n_{pax}'),solnpaxsweep('W_{fuse}'))
                plt.xlabel('Number of Passengers')
                plt.ylabel('Fuselage Weight [lbf]')
                plt.title('Fuselage Weight vs Number of Passengers')
                plt.savefig('CFP_Sweeps/Wfuse-vs-npax.pdf')
                plt.show(),plt.close()

                plt.plot(solnpaxsweep('n_{pax}'),solnpaxsweep('W_{f_{total}}')/solnpaxsweep('W_{total}'))
                plt.xlabel('Number of Passengers')
                plt.ylabel('Fuel Mass Fraction')
                plt.title('Fuel Mass Fraction vs Number of Passengers')
                plt.savefig('CFP_Sweeps/ffuel-vs-npax.pdf')
                plt.show(),plt.close()

                plt.plot(solnpaxsweep('n_{pax}'),solnpaxsweep('W_{payload}')/solnpaxsweep('W_{total}'))
                plt.xlabel('Number of Passengers')
                plt.ylabel('Payload Mass Fraction')
                plt.title('Payload Mass Fraction vs Number of Passengers')
                plt.savefig('CFP_Sweeps/fpayload-vs-npax.pdf')
                plt.show(),plt.close()

                plt.plot(solnpaxsweep('n_{pax}'),solnpaxsweep('W_{wing}')/solnpaxsweep('W_{total}'))
                plt.xlabel('Number of Passengers')
                plt.ylabel('Wing Mass Fraction')
                plt.title('Wing Mass Fraction vs Number of Passengers')
                plt.savefig('CFP_Sweeps/fwing-vs-npax.pdf')
                plt.show(),plt.close()

        if sweepResFuel:
            m = Mission(Nclimb, Ncruise)
            m.substitutions.update(substitutions)
            ResFuelArray = np.linspace(.05,.25,n)
            m.substitutions.update({'ReserveFraction':('sweep',ResFuelArray)})
            m = relaxed_constants(m)
            solResFuelsweep = m.localsolve(verbosity=2,skipsweepfailures=True,iteration_limit=30)
            
            if plot:
                plt.plot(solResFuelSweep('n_{pax}'),solResFuelSweep('W_{total}')),
                plt.xlabel('Reserve Fuel Fraction')
                plt.ylabel('Takeoff Weight [lbf]')
                plt.title('Takeoff Weight vs Reserve Fuel Fraction')
                plt.savefig('CFP_Sweeps/Wtotal-vs-resfuel.pdf')
                plt.show(),plt.close()

                plt.plot(solResFuelSweep('n_{pax}'),solResFuelSweep('W_{f_{total}}'))
                plt.xlabel('Reserve Fuel Fraction')
                plt.ylabel('Total Fuel Weight [lbf]')
                plt.title('Total Fuel Weight vs Reserve Fuel Fraction')
                plt.savefig('CFP_Sweeps/Wftotal-vs-resfuel.pdf')
                plt.show(),plt.close()

                plt.plot(solResFuelSweep('n_{pax}'),solResFuelSweep('AR'))
                plt.xlabel('Reserve Fuel Fraction')
                plt.ylabel('Aspect Ratio')
                plt.title('Aspect Ratio vs Reserve Fuel Fraction')
                plt.savefig('CFP_Sweeps/AR-vs-resfuel.pdf')
                plt.show(),plt.close()

                plt.plot(solResFuelSweep('n_{pax}'),solResFuelSweep('CruiseAlt'))
                plt.xlabel('Reserve Fuel Fraction')
                plt.ylabel('Cruise Altitude [ft]')
                plt.title('Cruise Altitude vs Reserve Fuel Fraction')
                plt.savefig('CFP_Sweeps/CruiseAlt-vs-resfuel.pdf')
                plt.show(),plt.close()

                plt.plot(solResFuelSweep('n_{pax}'),solResFuelSweep('S'))
                plt.xlabel('Reserve Fuel Fraction')
                plt.ylabel('Wing Area [m^2]')
                plt.title('Wing Area vs Reserve Fuel Fraction')
                plt.savefig('CFP_Sweeps/S-vs-resfuel.pdf')
                plt.show(),plt.close()

                plt.plot(solResFuelSweep('n_{pax}'),solResFuelSweep('W_{fuse}'))
                plt.xlabel('Reserve Fuel Fraction')
                plt.ylabel('Fuselage Weight [lbf]')
                plt.title('Fuselage Weight vs Reserve Fuel Fraction')
                plt.savefig('CFP_Sweeps/Wfuse-vs-resfuel.pdf')
                plt.show(),plt.close()

                plt.plot(solResFuelSweep('n_{pax}'),solResFuelSweep('W_{f_{total}}')/solResFuelSweep('W_{total}'))
                plt.xlabel('Reserve Fuel Fraction')
                plt.ylabel('Fuel Mass Fraction')
                plt.title('Fuel Mass Fraction vs Reserve Fuel Fraction')
                plt.savefig('CFP_Sweeps/ffuel-vs-resfuel.pdf')
                plt.show(),plt.close()

                plt.plot(solResFuelSweep('n_{pax}'),solResFuelSweep('W_{payload}')/solResFuelSweep('W_{total}'))
                plt.xlabel('Reserve Fuel Fraction')
                plt.ylabel('Payload Mass Fraction')
                plt.title('Payload Mass Fraction vs Reserve Fuel Fraction')
                plt.savefig('CFP_Sweeps/fpayload-vs-resfuel.pdf')
                plt.show(),plt.close()

                plt.plot(solResFuelSweep('n_{pax}'),solResFuelSweep('W_{wing}')/solResFuelSweep('W_{total}'))
                plt.xlabel('Reserve Fuel Fraction')
                plt.ylabel('Wing Mass Fraction')
                plt.title('Wing Mass Fraction vs Reserve Fuel Fraction')
                plt.savefig('CFP_Sweeps/fwing-vs-resfuel.pdf')
                plt.show(),plt.close()
    if genVSP:
        if sweeps == False:
            genDesFile(sol,False,0,b737800)
        if sweeps:
            genDesFileSweep(sol,n,b737800)

    return sol

if __name__ == '__main__':
     sol = test()
<|MERGE_RESOLUTION|>--- conflicted
+++ resolved
@@ -76,12 +76,9 @@
 D80 = False
 D82 = False
 D8big = False
-<<<<<<< HEAD
 b737800 = True
-=======
-b737800 = False
-b777300ER = True
->>>>>>> b93a67e6
+b777300ER = False
+
 
 #choose multimission or not
 multimission = False
@@ -715,12 +712,9 @@
         if D8big:
              eng = 2
 
-<<<<<<< HEAD
-=======
         if b777300ER:
              eng = 4
-        
->>>>>>> b93a67e6
+
         # vectorize
         with Vectorize(Nmission):
              with Vectorize(Nclimb + Ncruise):
