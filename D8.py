"""Simple commercial aircraft flight profile and D8 aircraft model"""
""" Combines Wing, VerticalTail, and Fuselage models for D8"""

import numpy as np
from gpkit import Variable, Model, units, SignomialsEnabled, SignomialEquality, Vectorize
from gpkit.constraints.tight import Tight as TCS
from gpkit.tools import te_exp_minus1
from numpy import pi, cos, tan

TCS.reltol = 1e-3

# only needed for plotting
import matplotlib.pyplot as plt

# importing from D8_integration
from stand_alone_simple_profile import FlightState
from TASOPT_VT_yaw_rate_and_EO_simple_profile import VerticalTail
from D8_HT_simple_profile import HorizontalTail
from D8_Wing_simple_profile import Wing
from turbofan.engine_validation import Engine
from D8_Fuselage import Fuselage

#import constant relaxtion tool
from relaxed_constants import relaxed_constants, post_process

#import tool to check solution relative to TASOPT
from D8_TASOPT_percent_diff import percent_diff

"""
Models required to minimize the aircraft total fuel weight. Rate of climb equation taken from John
Anderson's Aircraft Performance and Design (eqn 5.85).
Inputs
-----
- Number of passengers
- Passenger weight [N]
- Fuselage area per passenger (recommended to use 1 m^2 based on research) [m^2]
- Engine weight [N]
- Number of engines
- Required mission range [nm]
- Oswald efficiency factor
- Max allowed wing span [m]
- Cruise altitude [ft]
Sources for substitutions:
-[b757 freight doc]
-[Boeing]
-[Philippe]
-[stdAtm]
-[TAS]
Other markers:
-[SP]
-[SPEquality]
"""

# Script for doing sweeps
n = 5
sweeps = False
sweepSMmin = False
sweepdxCG = True
sweepReqRng = True
sweepthetadb = True
sweepxCG = True
sweepCruiseAlt = True
sweepMmin = True
sweepnpax = True
sweepResFuel = True

plot = True

# Only one active at a time
D80 = False
D82 = True
b737800 = False

sweep = 27.566#30 [deg]

if D82:
     sweep = 13.237  # [deg]

if b737800:
     sweep = 26.0 # [deg]

g = 9.81 * units('m*s**-2')

class Aircraft(Model):
    "Aircraft class"

    def setup(self, Nclimb, Ncruise, enginestate, eng, Nfleet=0, **kwargs):
        # create submodels
        self.fuse = Fuselage()
        self.wing = Wing()
        if Nfleet != 0:
            self.engine = Engine(0, True, Nclimb+Ncruise, enginestate, eng, Nfleet)
        else:
           self.engine = Engine(0, True, Nclimb+Ncruise, enginestate, eng)
        self.VT = VerticalTail()
        self.HT = HorizontalTail()

        # variable definitions
        numaisle = Variable('numaisle','-','Number of Aisles')
        numeng = Variable('numeng', '-', 'Number of Engines')
        numVT = Variable('numVT','-','Number of Vertical Tails')
        Vne = Variable('V_{ne}',144, 'm/s', 'Never-exceed speed')  # [Philippe]
        rhoTO = Variable('\\rho_{T/O}',1.225,'kg*m^-3','Air density at takeoff')
        ReserveFraction = Variable('ReserveFraction', '-', 'Fuel Reserve Fraction')
        
        SMmin = Variable('SM_{min}','-', 'Minimum Static Margin')
        dxCG = Variable('\\Delta x_{CG}', 'm', 'Max CG Travel Range')
        xCGmin = Variable('x_{CG_{min}}','m','Maximum Forward CG')

        Izwing = Variable('I_{z_{wing}}','kg*m**2','Wing moment of inertia')
        Iztail = Variable('I_{z_{tail}}','kg*m**2','Tail moment of inertia')
        Izfuse = Variable('I_{z_{fuse}}','kg*m**2','Fuselage moment of inertia')

        Mmin = Variable('M_{min}','-','Minimum Cruise Mach Number')

        # Weights
        W_total = Variable('W_{total}', 'lbf', 'Total Aircraft Weight')
        W_dry = Variable('W_{dry}', 'lbf', 'Zero Fuel Aircraft Weight')
        W_ftotal = Variable('W_{f_{total}}', 'lbf', 'Total Fuel Weight')
        W_fclimb = Variable('W_{f_{climb}}', 'lbf',
                            'Fuel Weight Burned in Climb')
        W_fcruise = Variable('W_{f_{cruise}}', 'lbf',
                             'Fuel Weight Burned in Cruise')
        W_fprimary = Variable('W_{f_{primary}}', 'lbf', 'Total Fuel Weight Less Fuel Reserves')

        Wwing = Variable('W_{wing}','lbf','Wing Weight')
        WHT = Variable('W_{HT}','lbf','Horizontal Tail Weight')
        WVT = Variable('W_{VT}','lbf','Vertical Tail Weight')

        #engine system weight variables
        rSnace = Variable('rSnace', '-', 'Nacelle and Pylon Wetted Area')
        lnace = Variable('l_{nacelle}', 'm', 'Nacelle Length')
        fSnace = Variable('f_{S_nacelle}', '-', 'Non-dimensional Nacelle Area')
        Snace = Variable('S_{nace}', 'm^2', 'Nacelle Surface Area')
        Ainlet = Variable('A_{inlet}','m^2', 'Inlet Area')
        Afancowl = Variable('A_{fancowl}', 'm^2', 'Fan Cowling Area')
        Aexh = Variable('A_{exh}', 'm^2', 'Exhaust Area')
        Acorecowl = Variable('A_{corecowl}', 'm^2', 'Core Cowling Area')
        Wnace = Variable('W_{nace}', 'lbf', 'Nacelle Weight')
        Wpylon = Variable('W_{pylon}', 'lbf','Engine Pylon Weight')
        fpylon = Variable('f_{pylon}', '-', 'Pylong Weight Fraction')
        feadd = Variable('f_{eadd}', '-', 'Additional Engine Weight Fraction')
        Weadd = Variable('W_{eadd}', 'lbf', 'Additional Engine System Weight')
        Wengsys = Variable('W_{engsys}', 'lbf', 'Total Engine System Weight')
        rvnace = Variable('r_{vnace}', '-', 'Incoming Nacelle Velocity Ratio')
     
        constraints = []
        with SignomialsEnabled():
            constraints.extend([
                            self.wing['c_{root}'] == self.fuse['c_0'],
                            self.wing.wb['wwb'] == self.fuse['wtc'],
                            self.wing['x_w'] == self.fuse['x_{wing}'],
                            self.wing['V_{ne}'] == 144*units('m/s'),
                            self.VT['V_{ne}'] == 144*units('m/s'),

                            #compute the aircraft's zero fuel weight
                            TCS([self.fuse['W_{fuse}'] + self.fuse['W_{payload}'] + numeng \
                                * Wengsys + self.fuse['W_{tail}'] + Wwing <= W_dry]),

                            # Total takeoff weight constraint
                            TCS([W_ftotal + W_dry <= W_total]),
                            TCS([W_ftotal >= W_fprimary + ReserveFraction * W_fprimary]),
                            TCS([W_fprimary >= W_fclimb + W_fcruise]),

                            # Load factor matching
                            self.fuse['N_{lift}'] == self.wing['N_{lift}'],
                            #set the wing lift
                            self.wing['L_{max}'] >= self.wing['N_{lift}'] * W_total + self.HT['L_{{max}_h}'],

                            # Wing fuel constraints
                            self.wing['W_{fuel_{wing}}'] == W_ftotal/self.wing['FuelFrac'],

                            # Lifting surface weights
                            Wwing == self.wing['W_{wing_system}'],
                            WHT == self.HT['W_{HT_system}'],
                            WVT == self.VT['W_{VT_system}'],

                            # Tail cone sizing
                            3 * self.VT['M_r'] * self.VT['c_{root_{vt}}'] * \
                                (self.fuse['p_{\\lambda_v}'] - 1) >= numVT*self.VT[
                                    'L_{v_{max}}'] * self.VT['b_{vt}'] * (self.fuse['p_{\\lambda_v}']),
                            TCS([self.fuse['V_{cone}'] * (1 + self.fuse['\\lambda_{cone}']) * \
                             (pi + 4 * self.fuse['\\theta_{db}']) >= numVT*self.VT[
                                'M_r'] * self.VT['c_{root_{vt}}'] / self.fuse['\\tau_{cone}'] * \
                                 (pi + 2 * self.fuse['\\theta_{db}']) * \
                                  (self.fuse['l_{cone}'] / self.fuse['R_{fuse}'])]), #[SP]

                            # Horizontal tail aero+landing loads constants A1h
                            self.fuse['A1h_{Land}'] >= (self.fuse['N_{land}'] * \
                                                 (self.fuse['W_{tail}'] + numeng*Wengsys + self.fuse['W_{apu}'])) / \
                                 (self.fuse['h_{fuse}'] * self.fuse['\\sigma_{M_h}']),

                            self.fuse['A1h_{MLF}'] >= (self.fuse['N_{lift}'] * \
                                                 (self.fuse['W_{tail}'] + numeng*Wengsys + self.fuse['W_{apu}']) \
                                + self.fuse['r_{M_h}'] * self.HT['L_{{max}_h}']) / \
                                 (self.fuse['h_{fuse}'] * self.fuse['\\sigma_{M_h}']),

                            # Lift curve slope ratio for HT and Wing
                            SignomialEquality(self.HT['m_{ratio}']*(1+2/self.wing['AR']), 1 + 2/self.HT['AR_h']),

                            # HT Location and Volume Coefficient
                            self.HT['x_{CG_{ht}}'] <= self.fuse['l_{fuse}'],
                            self.fuse['x_{tail}'] == self.VT['x_{CG_{vt}}'],
                            TCS([self.HT['V_{h}'] == self.HT['S_h']*self.HT['l_{ht}']/(self.wing['S']*self.wing['mac'])]),
                            # self.HT['V_{h}'] >= 0.4,

                            # HT Max Loading
                            TCS([self.HT['L_{{max}_h}'] >= 0.5*rhoTO*Vne**2*self.HT['S_h']*self.HT['C_{L_{hmax}}']]),

                            # Tail weight
                            self.fuse['W_{tail}'] >= numVT*WVT + WHT + self.fuse['W_{cone}'],

                            # VT root chord constraint #TODO find better constraint
                            self.VT['c_{root_{vt}}'] <= 1.5*self.fuse['l_{cone}'],

                            # VT volume coefficient
                            self.VT['V_{vt}'] == numVT*self.VT['S_{vt}'] * self.VT['x_{CG_{vt}}']/(self.wing['S']*self.wing['b']),

                            # VT sizing constraints
                            # Yaw rate constraint at flare
                            numVT*.5*self.VT['\\rho_{TO}']*self.VT['V_{land}']**2*self.VT['S_{vt}']*self.VT['l_{vt}']* \
                                            self.VT['C_{L_{vyaw}}'] >= self.VT['\\dot{r}_{req}']*self.VT['I_{z}'],

                            # Force moment balance for one engine out condition
                            numVT*self.VT['L_{vtEO}']*self.VT['l_{vt}'] >= self.VT['T_e']*self.VT['y_{eng}'] + \
                                        self.VT['D_{wm}']*self.VT['y_{eng}'],
                            # TASOPT 2.0 p45

                            # Vertical bending material coefficient (VT aero loads)
                            self.fuse['B1v'] == self.fuse['r_{M_v}']*numVT*self.VT['L_{v_{max}}']/(self.fuse['w_{fuse}']*self.fuse['\\sigma_{M_v}']),

                            # Moment of inertia around z-axis
                            SignomialEquality(self.VT['I_{z}'], Izwing + Iztail + Izfuse),

                            # Fuselage width (numaisle comes in)
                            TCS([2.*self.fuse['w_{fuse}'] >= self.fuse['SPR'] * self.fuse['w_{seat}'] + \
                                 numaisle*self.fuse['w_{aisle}'] + 2 * self.fuse['w_{sys}'] + self.fuse['t_{db}']]),

                            #engine system weight constraints
                            Snace == rSnace * np.pi * 0.25 * self.engine['d_{f}']**2,
                            lnace == 0.15 * self.engine['d_{f}'] * rSnace,
                            fSnace == Snace * self.wing['S']**-1,
                            Ainlet == 0.4 * Snace,
                            Afancowl == 0.2 * Snace,
                            Aexh == 0.4 * Snace,
                            Acorecowl == 3 * np.pi * self.engine['d_{LPC}']**2,
                            TCS([Wnace >= ((2.5+ 0.238*self.engine['d_{f}']/units('in')) * Ainlet + 1.9*Afancowl \
                                + (2.5+ 0.0363*self.engine['d_{f}']/units('in'))*Aexh + 1.9*Acorecowl)*units('lbf/ft^2'),
                            Weadd == feadd * self.engine['W_{engine}']]),
                            TCS([Wpylon >= (Wnace + Weadd + self.engine['W_{engine}']) * fpylon]),
                            TCS([Wengsys >= Wpylon + Wnace + Weadd + self.engine['W_{engine}']]),
                            ])

        #d8 only constraints
        if D80 or D82:
            with SignomialsEnabled():
                constraints.extend([

                    # VT height constraint (4*engine radius)
                    self.VT['b_{vt}'] >= 2 * self.engine['d_{f}'],

                    # Engine out moment arm,
                    self.VT['y_{eng}'] == 0.5*self.fuse['w_{fuse}'],

                    # HT root moment
                    self.HT['M_r']*self.HT['c_{root_h}'] >= self.HT['N_{lift}']*self.HT['L_{h_{rect}}']*(self.HT['b_{ht}']/4) \
                        + self.HT['N_{lift}']*self.HT['L_{h_{tri}}']*(self.HT['b_{ht}']/6) - self.HT['N_{lift}']*self.fuse['w_{fuse}']*self.HT['L_{{max}_h}']/2., #[SP]


                    # Pin VT joint moment constraint #TODO may be problematic, should check
                    SignomialEquality(self.HT['L_{h_{rect}}']*(self.HT['b_{ht}']/4 - self.fuse['w_{fuse}']),
                                    self.HT['L_{h_{tri}}']*(self.fuse['w_{fuse}'] - self.HT['b_{ht}']/6)), #[SP] #[SPEquality]

                    # HT/VT joint constraint
                    self.HT['b_{ht}']/(2.*self.fuse['w_{fuse}'])*self.HT['\lambda_h']*self.HT['c_{root_h}'] == self.HT['c_{attach}'],


                # Moment of inertia
                Izwing >= (self.wing['W_{fuel_{wing}}'] + Wwing)/(self.wing['S']*g)* \
                                    self.wing['c_{root}']*self.wing['b']**3*(1./12.-(1-self.wing['\\lambda'])/16), #[SP]
                Iztail >= (self.fuse['W_{apu}'] + numeng*Wengsys + self.fuse['W_{tail}'])*self.VT['l_{vt}']**2/g,
                            #NOTE: Using xwing as a CG surrogate. Reason: xCG moves during flight; want scalar Izfuse
                Izfuse >= (self.fuse['W_{fuse}'] + self.fuse['W_{payload}'])/self.fuse['l_{fuse}'] * \
                                    (self.fuse['x_{wing}']**3 + self.VT['l_{vt}']**3)/(3.*g),

                # Floor loading
                self.fuse['S_{floor}'] == (5. / 16.) * self.fuse['P_{floor}'],
                self.fuse['M_{floor}'] == 9. / 256. * self.fuse['P_{floor}']*self.fuse['w_{floor}'],
                ])

          #737 only constraints
        if b737800:
            with SignomialsEnabled():
               constraints.extend([
                   # Engine out moment arm,
                    self.VT['y_{eng}'] == 4.83*units('m'),

                    # HT root moment
                    # TCS([self.HT['M_r'] >= self.HT['L_{{max}_h}']*self.HT['AR_h']*self.HT['p_{ht}']/24]),
                    TCS([self.HT['M_r']*self.HT['c_{root_h}'] >= 1./6.*self.HT['L_{h_{tri}}']*self.HT['b_{ht}'] + \
                         1./4.*self.HT['L_{h_{rect}}']*self.HT['b_{ht}']]),

                    # HT joint constraint
                   self.HT['c_{attach}'] == self.HT['c_{root_h}'],

                   # Moment of inertia
                    Izwing >= numeng*Wengsys*self.VT['y_{eng}']**2/g + \
                                    (self.wing['W_{fuel_{wing}}'] + Wwing)/(self.wing['S']*g)* \
                                    self.wing['c_{root}']*self.wing['b']**3*(1./12.-(1-self.wing['\\lambda'])/16), #[SP]
                    Iztail >= (self.fuse['W_{apu}'] + self.fuse['W_{tail}'])*self.VT['l_{vt}']**2/g,
                            #NOTE: Using xwing as a CG surrogate. Reason: xCG moves during flight; want scalar Izfuse
                    Izfuse >= (self.fuse['W_{fuse}'] + self.fuse['W_{payload}'])/self.fuse['l_{fuse}'] * \
                                    (self.fuse['x_{wing}']**3 + self.VT['l_{vt}']**3)/(3.*g),

                   # Floor loading
                    self.fuse['S_{floor}'] == 1./2. * self.fuse['P_{floor}'],
                    self.fuse['M_{floor}'] == 1./4. * self.fuse['P_{floor}']*self.fuse['w_{floor}'],
                    ])

        self.components = [self.fuse, self.wing, self.engine, self.VT, self.HT]

        return self.components, constraints

    def climb_dynamic(self, state, Nclimb):  # creates an aircraft climb performance model, given a state
        return ClimbP(self, state, Nclimb)

    def cruise_dynamic(self, state, Nclimb): # creates an aircraft cruise performance model, given a state
        return CruiseP(self, state, Nclimb)


class AircraftP(Model):
    """
    Aircraft performance models superclass, contains constraints true for
    all flight segments
    """

    def setup(self, aircraft, state):
        # make submodels
        self.aircraft = aircraft
        self.wingP = aircraft.wing.dynamic(state)
        self.fuseP = aircraft.fuse.dynamic(state)
        self.VTP = aircraft.VT.dynamic(aircraft.fuse,state)
        self.HTP = aircraft.HT.dynamic(aircraft.fuse,aircraft.wing,state)
        self.Pmodels = [self.wingP, self.fuseP, self.VTP, self.HTP]

        # variable definitions
        Vstall = Variable('V_{stall}',120, 'knots', 'Aircraft Stall Speed')
        D = Variable('D', 'N', 'Total Aircraft Drag')
        C_D = Variable('C_D', '-', 'Total Aircraft Drag Coefficient')
        LoD = Variable('L/D','-','Lift-to-Drag Ratio')
        W_avg = Variable(
            'W_{avg}', 'lbf', 'Geometric Average of Segment Start and End Weight')
        W_start = Variable('W_{start}', 'lbf', 'Segment Start Weight')
        W_end = Variable('W_{end}', 'lbf', 'Segment End Weight')
        W_burn = Variable('W_{burn}', 'lbf', 'Segment Fuel Burn Weight')
        WLoadmax = Variable('W_{Load_max}',6664, 'N/m^2', 'Max Wing Loading')
        WLoad = Variable('W_{Load}', 'N/m^2', 'Wing Loading')
        t = Variable('tmin', 'min', 'Segment Flight Time in Minutes')
        thours = Variable('thr', 'hour', 'Segment Flight Time in Hours')

        xAC = Variable('x_{AC}','m','Aerodynamic Center of Aircraft')
        xCG = Variable('x_{CG}','m','Center of Gravity of Aircraft')
        # SM = Variable('SM','-','Stability Margin of Aircraft')
        PCFuel = Variable('PCFuel','-','Percent Fuel Remaining (end of segment)')

        Pcabin = Variable('P_{cabin}','Pa','Cabin Air Pressure')
        W_buoy = Variable('W_{buoy}','lbf','Buoyancy Weight')
        Tcabin = Variable('T_{cabin}','K','Cabin Air Temperature')
        rhocabin = Variable('\\rho_{cabin}','kg/m^3','Cabin Air Density')

        #variables for nacelle drag calcualation
        Vnace = Variable('V_{nacelle}', 'm/s', 'Incoming Nacelle Flow Velocity')
        V2 = Variable('V_2', 'm/s', 'Interior Nacelle Flow Velcoity')
        Vnacrat = Variable('V_{nacelle_ratio}', '-', 'Vnle/Vinf')
        rvnsurf = Variable('rvnsurf', '-', 'Intermediate Nacelle Drag Parameter')
        Cfnace = Variable('C_{f_nacelle}', '-', 'Nacelle Drag Coefficient')
        Renace = Variable('R_{e_nacelle}', '-', 'Nacelle Reynolds Number')
        Cfturb = Variable('C_{f_nacelle}', '-', 'Turbulent Nacelle Skin Friction Coefficient')
        Cdnace = Variable('C_{d_nacelle}', '-', 'Nacelle Drag Coeffecient')
        Dnace = Variable('D_{nacelle}', 'N', 'Drag On One Nacelle')

        constraints = []

        with SignomialsEnabled():
            constraints.extend([
            W_burn == W_burn,
            PCFuel == PCFuel,
            # Cabin Air properties
            rhocabin == Pcabin/(state['R']*Tcabin),
            Pcabin == 75000*units('Pa'),
            Tcabin == 297*units('K'),

            # Buoyancy weight #TODO relax the equality
            SignomialEquality(W_buoy,(rhocabin - state['\\rho'])*g*aircraft['V_{cabin}']),  #[SP] #[SPEquality]
            # W_buoy >= (rhocabin - state['\\rho'])*g*aircraft['V_{cabin}'], # [SP]

            # speed must be greater than stall speed
            state['V'] >= Vstall,

            # compute the drag
            D >= self.wingP['D_{wing}'] + self.fuseP['D_{fuse}'] + self.aircraft['numVT']*self.VTP['D_{vt}'] + self.HTP['D_{ht}'] + aircraft['numeng'] * Dnace,
            C_D == D/(.5*state['\\rho']*state['V']**2 * self.aircraft.wing['S']),
            LoD == W_avg/D,

            # Wing looading
            WLoad == .5 * self.wingP['C_{L}'] * self.aircraft['S'] * state.atm['\\rho'] * state['V']**2 / self.aircraft.wing['S'],

            # Geometric average of start and end weights of flight segment
            W_avg >= (W_start * W_end)**.5 + W_buoy, # Buoyancy weight included in Breguet Range

            # Maximum wing loading constraint
            WLoad <= WLoadmax,

            # Flight time unit conversion
            t == thours,

            #VTP constraints
            TCS([aircraft.fuse['l_{fuse}'] >= aircraft.VT['\\Delta x_{trail_v}'] + xCG]),
            TCS([aircraft.VT['x_{CG_{vt}}'] <= xCG + (aircraft.VT['\\Delta x_{lead_v}']+aircraft.VT['\\Delta x_{trail_v}'])/2]),
            aircraft.VT['x_{CG_{vt}}'] <= aircraft.fuse['l_{fuse}'],

            # Drag of a windmilling engine (VT sizing)
            TCS([aircraft.VT['D_{wm}'] >= 0.5*aircraft.VT['\\rho_{TO}']*aircraft.VT['V_1']**2*aircraft.engine['A_2']*aircraft.VT['C_{D_{wm}}']]),


            # Aircraft trim conditions
            TCS([xAC/aircraft.wing['mac'] <= self.wingP['c_{m_{w}}']/self.wingP['C_{L}'] + xCG/aircraft.wing['mac'] + \
                              aircraft.HT['V_{h}']*(self.HTP['C_{L_h}']/self.wingP['C_{L}'])]),

            # Tail aspect ratio and lift constraints
            aircraft.HT['AR_h'] >= 6, #TODO change to tip Re constraint
            self.HTP['C_{L_h}'] >= 0.01, #TODO remove

            # HT/VT moment arm constraints
            TCS([aircraft.HT['l_{ht}'] <= aircraft.HT['x_{CG_{ht}}'] - xCG]),
            TCS([aircraft.VT['l_{vt}'] <= aircraft.VT['x_{CG_{vt}}'] - xCG]),

           # Tail downforce penalty to wing lift
            self.wingP['L_w'] >= W_avg + self.HTP['L_h'],

            # Wing location and AC constraints
            TCS([xCG + self.HTP['\\Delta x_{{trail}_h}'] <= aircraft.fuse['l_{fuse}']]), #TODO tighten
            xAC == aircraft['x_{wing}'], #TODO improve, only works because cmw == 0.1
            SignomialEquality(xAC,xCG + self.HTP['\\Delta x_w']),

            TCS([aircraft.HT['x_{CG_{ht}}'] <= xCG + 0.5*(self.HTP['\\Delta x_{{trail}_h}'] + self.HTP['\\Delta x_{{lead}_h}'])]), #TODO tighten

            # Static margin constraint with and without dxCG
            self.wingP['c_{m_{w}}'] == 0.1,
            # SM >= aircraft['SM_{min}'],
            TCS([aircraft['SM_{min}'] + aircraft['\\Delta x_{CG}']/aircraft.wing['mac'] <=
                                            aircraft.HT['V_{h}']*aircraft.HT['m_{ratio}'] \
                                          + self.wingP['c_{m_{w}}']/aircraft.wing['C_{L_{wmax}}'] + \
                                            aircraft.HT['V_{h}']*aircraft.HT['C_{L_{hmax}}']/aircraft.wing['C_{L_{wmax}}']]), # [SP]

          #nacelle drag
          Renace == state['\\rho']*state['V'] * aircraft['l_{nacelle}']/state['\\mu'],
          Cfnace == 4*0.0743/(Renace**(0.2)), #from http://www.calpoly.edu/~kshollen/ME347/Handouts/Friction_Drag_Coef.pdf
          Vnace == aircraft['r_{vnace}'] * state['V'],
          Vnacrat >= 2*Vnace/state['V'] - V2/state['V'],
          rvnsurf**3 >= 0.25*(Vnacrat + aircraft['r_{vnace}'])*(Vnacrat**2 + aircraft['r_{vnace}']**2),
          Cdnace == aircraft['f_{S_nacelle}'] * Cfnace[0] * rvnsurf **3,
          Dnace == Cdnace * 0.5 * state['\\rho'] * state['V']**2 * aircraft['S'],
           ])

                        # CG CONSTRAINT #TODO improve; how to account for decreasing fuel volume?
            if D80 or D82:
                constraints.extend([
<<<<<<< HEAD
                    TCS([xCG*W_start >= 0.5*(aircraft.fuse['W_{fuse}']+aircraft.fuse['W_{payload}'])*aircraft.fuse['l_{fuse}'] \
                    + (aircraft['W_{tail}']+aircraft['numeng']*aircraft['W_{engsys}'])*aircraft['x_{tail}'] \
                    + (aircraft['W_{wing_system}']+(PCFuel + aircraft['ReserveFraction'])*aircraft['W_{f_{primary}}'])*aircraft.fuse['x_{wing}']]),
=======
                    TCS([xCG*W_avg >= 0.5*(aircraft.fuse['W_{fuse}']+aircraft.fuse['W_{payload}'])*aircraft.fuse['l_{fuse}'] \
                    + (aircraft['W_{tail}']+aircraft['numeng']*aircraft['W_{engsys}'])*aircraft['x_{tail}'] \
                    + (aircraft['W_{wing_system}']*aircraft.fuse['x_{wing}'])]),
                    #+ (aircraft['W_avg'] - ,
>>>>>>> f50c35ba
                    # Center of gravity constraints #TODO Refine
                    xCG >= aircraft['x_{CG_{min}}'],

                ])

            if b737800:
                with SignomialsEnabled():
                    constraints.extend([
                         SignomialEquality(xCG*aircraft['W_{dry}'], 0.5*(aircraft.fuse['W_{fuse}']+aircraft.fuse['W_{payload}'])*aircraft.fuse['l_{fuse}'] \
                            + (aircraft['W_{tail}'])*aircraft['x_{tail}'] \
                            + aircraft['W_{wing_system}']*aircraft.fuse['x_{wing}'] \
                            + aircraft['numeng']*aircraft['W_{engsys}'] \
                            *(aircraft.fuse['x_{wing}'] + 0.3*aircraft.VT['y_{eng}']*aircraft.wing['\\tan(\\Lambda)'])),
                            # Center of gravity constraints #TODO Refine
                            xCG >= aircraft['x_{CG_{min}}'],
                #cap max rear wing position
                # aircraft.fuse['x_{wing}'] <= 18.94*units('m'),
                    ])
        return self.Pmodels, constraints

class ClimbP(Model): # Climb performance constraints

    def setup(self, aircraft, state, Nclimb, **kwargs):
        # submodels
        self.aircraft = aircraft
        self.aircraftP = AircraftP(aircraft, state)
        self.wingP = self.aircraftP.wingP
        self.fuseP = self.aircraftP.fuseP
        self.engine = aircraft.engine

        # variable definitions
        theta = Variable('\\theta', '-', 'Aircraft Climb Angle')
        excessP = Variable('excessP', 'W', 'Excess Power During Climb')
        RC = Variable('RC', 'feet/min', 'Rate of Climb/Decent')
        dhft = Variable(
            'dhft', 'feet', 'Change in Altitude Per Climb Segment [feet]')
        RngClimb = Variable('RngClimb', 'nautical_miles',
                            'Down Range Covered in Each Climb Segment')

        # constraints
        constraints = []

        constraints.extend([
            # Thrust >= Drag + Vertical Potential Energy
            self.aircraft['numeng'] * self.engine['F'][:Nclimb] >= self.aircraftP[
                'D'] + self.aircraftP['W_{avg}'] * theta,

            # Excess power for climb
           TCS([excessP + state['V'] * self.aircraftP['D'] <= state['V']
                 * aircraft['numeng'] * self.engine['F'][:Nclimb]]),

            RC == excessP / self.aircraftP['W_{avg}'],
            RC >= 500 * units('ft/min'),

            # Climb angle and rate constraint
            theta * state['V'] == RC,

            dhft == self.aircraftP['tmin'] * RC,

            # Small angle assumption during climb
            RngClimb == self.aircraftP['thr'] * state['V'],
        ])

        return constraints + self.aircraftP


class CruiseP(Model): # Cruise performance constraints

    def setup(self, aircraft, state, Nclimb, **kwargs):
        self.aircraft = aircraft
        self.aircraftP = AircraftP(aircraft, state)
        self.wingP = self.aircraftP.wingP
        self.fuseP = self.aircraftP.fuseP
        self.engine = aircraft.engine
        
        # variable definitions
        z_bre = Variable('z_{bre}', '-', 'Breguet Parameter')
        Rng = Variable('Rng', 'nautical_miles', 'Cruise Segment Range')

        constraints = []

        constraints.extend([
            # Steady level flight constraint on D
            self.aircraftP['D'] == aircraft[
                'numeng'] * self.engine['F'][Nclimb:],

            # Taylor series expansion to get the weight term
            TCS([self.aircraftP['W_{burn}'] / self.aircraftP['W_{end}'] >=
                 te_exp_minus1(z_bre, nterm=3)]),

            # Breguet range eqn
            TCS([z_bre >= (self.engine['TSFC'][Nclimb:] * self.aircraftP['thr'] *
                           self.aircraftP['D']) / self.aircraftP['W_{avg}']]),

            # Time
            self.aircraftP['thr'] * state['V'] == Rng,
        ])

        return constraints + self.aircraftP


class CruiseSegment(Model): # Combines FlightState and Aircraft to form a cruise flight segment
    def setup(self, aircraft, Nclimb, **kwargs):
        self.state = FlightState()
        self.cruiseP = aircraft.cruise_dynamic(self.state, Nclimb)
        return self.state, self.cruiseP


class ClimbSegment(Model): # Combines FlightState and Aircraft to form a climb flight segment
    def setup(self, aircraft, Nclimb, **kwargs):
        self.state = FlightState()
        self.climbP = aircraft.climb_dynamic(self.state, Nclimb)
        return self.state, self.climbP

class StateLinking(Model):
    """
    link all the state model variables
    """
    def setup(self, climbstate, cruisestate, enginestate, Nclimb, Ncruise):
        statevarkeys = ['p_{sl}', 'T_{sl}', 'L_{atm}', 'M_{atm}', 'P_{atm}', 'R_{atm}',
                        '\\rho', 'T_{atm}', '\\mu', 'T_s', 'C_1', 'h', 'hft', 'V', 'a', 'R', '\\gamma', 'M']
        constraints = []
        for i in range(len(statevarkeys)):
            varkey = statevarkeys[i]
            for i in range(Nclimb):
                constraints.extend([
                    climbstate[varkey][i] == enginestate[varkey][i]
                    ])
            for i in range(Ncruise):
                constraints.extend([
                    cruisestate[varkey][i] == enginestate[varkey][i+Nclimb]
                    ])           
        
        return constraints

class Mission(Model):
    """
    Mission superclass, links together all subclasses into an optimization problem
    """

    def setup(self, Nclimb, Ncruise, **kwargs):
        # define the number of each flight segment

        if D80 or D82:
             eng = 3

        if b737800:
             eng = 1
        
        # vectorize
        with Vectorize(Nclimb + Ncruise):
            enginestate = FlightState()

        # build required submodels
        aircraft = Aircraft(Nclimb, Ncruise, enginestate, eng)

        # vectorize
        with Vectorize(Nclimb):
            climb = ClimbSegment(aircraft, Nclimb)

        with Vectorize(Ncruise):
            cruise = CruiseSegment(aircraft, Nclimb)

        statelinking = StateLinking(climb.state, cruise.state, enginestate, Nclimb, Ncruise)

        # declare new variables
        CruiseAlt = Variable('CruiseAlt', 'ft', 'Cruise Altitude [feet]')
        ReqRng = Variable('ReqRng', 'nautical_miles', 'Required Cruise Range')
        RngCruise = Variable('RngCruise', 'nautical_miles', 'Total Cruise Range')

        #hold variables
        hftCruiseHold = Variable('hftCruiseHold', 'ft', 'Temp Vairable to Avoid Dimension Mismactch')

        h = climb.state['h']
        hftClimb = climb.state['hft']
        dhft = climb.climbP['dhft']
        hftCruise = cruise.state['hft']
        
        # make overall constraints
        constraints = []

        # with SignomialsEnabled():
            # CG constraints
            # constraints.extend([
            #     SignomialEquality(climb.climbP.aircraftP['x_{CG}'][0]*aircraft['W_{total}'] ,
            #         0.5*(aircraft.fuse['W_{fuse}']+aircraft.fuse['W_{payload}'])*aircraft.fuse['l_{fuse}'] \
            #         + (aircraft['W_{tail}']+aircraft['numeng']*aircraft['W_{engsys}'])*aircraft['x_{tail}'] \
            #         + (aircraft['W_{wing_system}']+aircraft['W_{f_{total}}'])*aircraft.fuse['x_{wing}']),
            #
            #     TCS([cruise.cruiseP.aircraftP['x_{CG}'][-1]*cruise.cruiseP.aircraftP['W_{end}'][-1] >= \
            #         0.5*(aircraft.fuse['W_{fuse}']+aircraft.fuse['W_{payload}'])*aircraft.fuse['l_{fuse}'] \
            #         + (aircraft['W_{tail}']+aircraft['numeng']*aircraft['W_{engsys}'])*aircraft['x_{tail}'] \
            #         + (aircraft['W_{wing_system}']+aircraft['ReserveFraction']*aircraft['W_{f_{primary}}'])*aircraft.fuse['x_{wing}']]),
            #
            #     climb.climbP.aircraftP['x_{CG}'][1:] <= climb.climbP.aircraftP['x_{CG}'][0],
            #     cruise.cruiseP.aircraftP['x_{CG}'][:-1] <= climb.climbP.aircraftP['x_{CG}'][0],
            #     climb.climbP.aircraftP['x_{CG}'][1:] >= cruise.cruiseP.aircraftP['x_{CG}'][-1],
            #     cruise.cruiseP.aircraftP['x_{CG}'][0:-1] >= cruise.cruiseP.aircraftP['x_{CG}'][-1],
            #   ])


        constraints.extend([
            climb.climbP.aircraftP['W_{start}'][0] == aircraft['W_{total}'],
            climb.climbP.aircraftP[
                'W_{end}'][-1] == cruise.cruiseP.aircraftP['W_{start}'][0],

            # similar constraint 1
            TCS([climb.climbP.aircraftP['W_{start}'] >= climb.climbP.aircraftP[
                'W_{end}'] + climb.climbP.aircraftP['W_{burn}']]),
            # similar constraint 2
            TCS([cruise.cruiseP.aircraftP['W_{start}'] >= cruise.cruiseP.aircraftP[
                'W_{end}'] + cruise.cruiseP.aircraftP['W_{burn}']]),

            climb.climbP.aircraftP['W_{start}'][
                1:] == climb.climbP.aircraftP['W_{end}'][:-1],
            cruise.cruiseP.aircraftP['W_{start}'][
                1:] == cruise.cruiseP.aircraftP['W_{end}'][:-1],

            TCS([aircraft['W_{dry}'] <= cruise.cruiseP.aircraftP['W_{end}'][-1]]),

            TCS([aircraft['W_{f_{climb}}'] >= sum(climb.climbP.aircraftP['W_{burn}'])]),
            TCS([aircraft['W_{f_{cruise}}'] >= sum(cruise.cruiseP.aircraftP['W_{burn}'])]),

            # Altitude constraints
            hftCruise >= CruiseAlt,
            TCS([hftClimb[1:Nclimb] >= hftClimb[:Nclimb-1] + dhft[1:Nclimb]]),
            TCS([hftClimb[0] == dhft[0]]),
            hftClimb[-1] <= hftCruise,

##            hftCruise <= 39692*units('ft'),

            hftCruise[0] == hftCruiseHold,

            # Compute dh
            dhft == hftCruiseHold / Nclimb,

            #compute fuel burn from TSFC
            cruise.cruiseP.aircraftP['W_{burn}'] == aircraft['numeng']*aircraft.engine['TSFC'][Nclimb:] * cruise['thr'] * aircraft.engine['F'][Nclimb:],              
            climb.climbP.aircraftP['W_{burn}'] == aircraft['numeng']*aircraft.engine['TSFC'][:Nclimb] * climb['thr'] * aircraft.engine['F'][:Nclimb],

            # Thrust constraint
            aircraft.VT['T_e'] == climb.climbP.engine['F'][0],

            # Set the range for each cruise segment, doesn't take credit for
            # down range distance covered during climb
            cruise.cruiseP['Rng'] == RngCruise / (Ncruise),

            # Cruise Mach Number constraint
            cruise['M'] >= aircraft['M_{min}'],

          #nacelle drag constraint
          #elevated this constarint to mission for dimensionality
          cruise.cruiseP['V_2'] == aircraft.engine['M_2'][Nclimb:]*cruise.state['a'],
          climb.climbP['V_2'] == aircraft.engine['M_2'][:Nclimb]*climb.state['a'],

          climb['\\alpha_{max,w}'] == .18,
          cruise['\\alpha_{max,w}'] == .1,

            
##          climb['\\alpha_{max,w}'] == .1,
##          cruise['\\alpha_{max,w}'] == .1,
            aircraft['e'] <= 0.91,
        ])

        # Calculating percent fuel remaining
        with SignomialsEnabled():
            for i in range(0,Nclimb):
                constraints.extend([
<<<<<<< HEAD
                    climb['PCFuel'][i] >= (sum(climb['W_{burn}'][i:])+ aircraft['W_{f_{cruise}}'])/aircraft['W_{f_{primary}}'] ,
                    # climb['PCFuel'][i] <= 1.-sum(climb['W_{burn}'][0:i+1])/aircraft['W_{f_{total}}'] #[SP]
                    # climb['PCFuel'][i] <= 1.00001,
                ])
            for i in range(0,Ncruise):
                constraints.extend([
                    # cruise['PCFuel'][i] >= climb['PCFuel'][-1] \
                    #               - sum(cruise['W_{burn}'][0:i+1])/aircraft['W_{f_{total}}'], #[SP]
                     cruise['PCFuel'][i] >= (sum(cruise['W_{burn}'][i:]) + 0.0000001*aircraft['W_{f_{primary}}'])/aircraft['W_{f_{primary}}'],
                    # cruise['PCFuel'][i] <= 1.00001,
                    ])
=======
                    SignomialEquality(climb['PCFuel'][i],
                                                      1.-sum(climb['W_{burn}'][0:i+1])/aircraft['W_{f_{total}}']) #[SP] #[SPEquality]
                ])
            for i in range(0,Ncruise):
                constraints.extend([
                    SignomialEquality(cruise['PCFuel'][i], climb['PCFuel'][-1] \
                                  - sum(cruise['W_{burn}'][0:i+1])/aircraft['W_{f_{total}}']) #[SP] #[SPEquality]
                                    ])
>>>>>>> f50c35ba

        if D80 or D82:
             constraints.extend([
                    # Set the BLI Benefit
                    climb.climbP.fuseP['f_{BLI}'] == 0.91, #TODO area for improvement
                    cruise.cruiseP.fuseP['f_{BLI}'] == 0.91,
                  ])
        if b737800:
            constraints.extend([
                climb.climbP.fuseP['f_{BLI}'] == 1.0,
                cruise.cruiseP.fuseP['f_{BLI}'] == 1.0,
            ])

        with SignomialsEnabled():
            constraints.extend([
                #set the range constraints
                TCS([sum(climb['RngClimb']) + RngCruise >= ReqRng]),
                ])
        
        M2 = .6
        M25 = .6
        M4a = .1025
        M0 = .5

        engineclimb = [
            aircraft.engine.engineP['M_2'][:Nclimb] == climb['M'],
            aircraft.engine.engineP['M_{2.5}'][:Nclimb] == M25,
            aircraft.engine.engineP['hold_{2}'][:Nclimb] == 1+.5*(1.398-1)*M2**2,
            aircraft.engine.engineP['hold_{2.5}'][:Nclimb] == 1+.5*(1.354-1)*M25**2,
            aircraft.engine.engineP['c1'][:Nclimb] == 1+.5*(.401)*M0**2,

            #constraint on drag and thrust
            aircraft['numeng']*aircraft.engine['F_{spec}'][:Nclimb] >= climb['D'] + climb['W_{avg}'] * climb['\\theta'],

            #climb rate constraints
            TCS([climb['excessP'] + climb.state['V'] * climb['D'] <=  climb.state['V'] * aircraft['numeng'] * aircraft.engine['F_{spec}'][:Nclimb]]),
            ]

        if D80 or D82:
             M2 = .6
             M25 = .6
             M4a = .1025
             M0 = .72
        if b737800:
             M2 = .6
             M25 = .6
             M4a = .1025
             M0 = .8


        enginecruise = [
            aircraft.engine.engineP['M_2'][Nclimb:] == cruise['M'],
            aircraft.engine.engineP['M_{2.5}'][Nclimb:] == M25,
            aircraft.engine.engineP['hold_{2}'][Nclimb:] == 1+.5*(1.398-1)*M2**2,
            aircraft.engine.engineP['hold_{2.5}'][Nclimb:] == 1+.5*(1.354-1)*M25**2,
            aircraft.engine.engineP['c1'][Nclimb:] == 1+.5*(.401)*M0**2,
            
            #steady level flight constraint on D 
            cruise['D'] == aircraft['numeng'] * aircraft.engine['F_{spec}'][Nclimb:],

            #breguet range eqn
            TCS([cruise['z_{bre}'] >= (aircraft.engine['TSFC'][Nclimb:] * cruise['thr']*
            cruise['D']) / cruise['W_{avg}']]),
            ]

        self.cost = aircraft['W_{f_{total}}']

        return constraints, aircraft, climb, cruise, enginestate, statelinking, engineclimb, enginecruise

M4a = .1025
fan = 1.60474
lpc  = 4.98
hpc = 35/8

substitutions = {
        # 'V_{stall}'   : 120,
        '\\delta_P_{over}': 12*units('psi'),
        'N_{land}': 6,
        'SPR': 8,
        'p_s': 81.*units('cm'),
        'ReqRng': 3000*units('nmi'),
        '\\theta_{db}' : 0.366,
##        'CruiseAlt': 36632*units('ft'),
        'numeng': 2,
        'numVT': 2,
        'numaisle':2,
        'n_{pax}': 180,
        'W_{avg. pass}': 180*units('lbf'),
        'W_{carry on}': 15*units('lbf'),
        'W_{cargo}': 10000*units('N'),
        'W_{checked}':40*units('lbf'),
        'W_{fix}': 3000*units('lbf'),
        'w_{aisle}': 0.51*units('m'),
        'w_{seat}': 0.5*units('m'),
        'w_{sys}': 0.1*units('m'),
        'r_E': 1,  # [TAS]
        '\\lambda_{cone}': 0.3,  # [TAS]
        '\\rho_{cone}': 2700,#*units('kg/m^3'),  # [TAS]
        '\\rho_{bend}': 2700,#*units('kg/m^3'),  # [TAS]
        '\\rho_{floor}': 2700,#*units('kg/m^3'),  # [TAS]
        '\\rho_{skin}': 2700,#*units('kg/m^3'),  # [TAS]
        '\\sigma_{floor}': 30000 / 0.000145, # [TAS] [Al]
        '\\sigma_{skin}': 15000 / 0.000145,  # [TAS] [Al]
        '\\tau_{floor}': 30000 / 0.000145, # [TAS] [Al]
        'W\'\'_{floor}': 60,  # [TAS]
        'W\'\'_{insul}': 22,  # [TAS]
        'W\'_{seat}': 150*units('N'),  # [TAS]
        'W\'_{window}': 145.,  # [TAS]

        # TASOPT Fuselage substitutions
        'l_{nose}': 29*0.3048*units('m'),

        # Fractional weights
        'f_{fadd}': 0.2,  # [TAS]
        'f_{frame}': 0.25,  # [Philippe]
        'f_{lugg,1}': 0.4,  # [Philippe]
        'f_{lugg,2}': 0.1,  # [Philippe]
        'f_{padd}': 0.4,  # [TAS]

        # Wing substitutions
        'C_{L_{wmax}}': 2.25, # [TAS]
        '\\tan(\\Lambda)': tan(sweep * pi / 180),
##        '\\alpha_{max,w}': 0.1,  # (6 deg)
        '\\cos(\\Lambda)': cos(sweep * pi / 180),
        '\\eta': 0.97,
        '\\rho_0': 1.225*units('kg/m^3'),
        '\\rho_{fuel}': 817*units('kg/m^3'),  # Kerosene [TASOPT]
        'FuelFrac': 0.9,
        'f_{flap}': 0.2,
        'f_{slat}': 0.0001,
        'f_{aileron}': 0.04,
        'f_{lete}': 0.1,
        'f_{ribs}': 0.15,
        'f_{spoiler}': 0.02,
        'f_{watt}': 0.03,

        # VT substitutions
       'C_{D_{wm}}': 0.5, # [2]
       'C_{L_{vmax}}': 2.6, # [TAS]
       'V_1': 70*units('m/s'),
       '\\rho_{TO}': 1.225*units('kg/m^3'),
        '\\tan(\\Lambda_{vt})': np.tan(40*np.pi/180),
        'c_{l_{vtEO}}': 0.5, # [TAS]
        'e_v': 0.8,
        # 'y_{eng}': 4.83*units('m'), # [3]
        'V_{land}': 72*units('m/s'),
        # 'I_{z}': 12495000, # estimate for late model 737 at max takeoff weight (m l^2/12)
        '\\dot{r}_{req}': 0.1475, # 10 deg/s/s yaw rate acceleration #NOTE: Constraint inactive
        'N_{spar}': 2,
        'f_{VT}': 0.4,

        # HT substitutions
        '\\alpha_{max,h}': 2.5,
        '\\tan(\\Lambda_{ht})': tan(30*pi/180),
        'C_{L_{hmax}}': 1.225,#2.0, # [TAS]
        'SM_{min}': 0.05,
        '\\Delta x_{CG}': 2.0*units('m'),
        'x_{CG_{min}}' : 10.0*units('m'),
        'C_{L_{hfcG}}': 0.85,
        'f_{HT}': 0.3,

        #engine system subs
        'rSnace': 6,
        'f_{pylon}': 0.05,
        'f_{eadd}': 0.1,

        #nacelle drag calc parameter
       'r_{vnace}': 0.925,

        # Cabin air substitutions in AircraftP

        #set the fuel reserve fraction
        'ReserveFraction': .20,

         # Engine substitutions
        '\\pi_{tn}': .995,
        '\pi_{b}': .94,
        '\pi_{d}': .995,
        '\pi_{fn}': .985,
        'T_{ref}': 288.15,
        'P_{ref}': 101.325,
        '\eta_{HPshaft}': .97,
        '\eta_{LPshaft}': .97,
        'eta_{B}': .9827,

        '\pi_{f_D}': fan,
        '\pi_{hc_D}': hpc,
        '\pi_{lc_D}': lpc,

        '\\alpha_{OD}': 6.97,
        '\\alpha_{max}': 6.97,

        'hold_{4a}': 1+.5*(1.313-1)*M4a**2,
        'r_{uc}': .01,
        '\\alpha_c': .19036,
        'T_{t_f}': 435,

        'M_{takeoff}': .9556,

        'G_f': 1,

        'h_f': 43.003,

        'Cp_t1': 1280,
        'Cp_t2': 1184,
        'Cp_c': 1216,

        'HTR_{f_SUB}': 1-.3**2,
        'HTR_{lpc_SUB}': 1 - 0.6**2,
}

def test():
     """
     solves a D82 and b737-800
     """
     global D82, b737800, sweep

     #run the D82 case
     D82 = True

     sweep = 13.237  # [deg]

     Nclimb = 5
     Ncruise = 2

     m = Mission(Nclimb, Ncruise)
     m.substitutions.update(substitutions)

     sweep = 13.237
     m.substitutions.update({
          #Fuselage subs
          'f_{seat}':0.1,
          'W\'_{seat}':1, # Seat weight determined by weight fraction instead
          'f_{string}':0.35,
          'AR':15.749,
          'h_{floor}': 0.13,
          'R_{fuse}' : 1.715,
          '\\delta R_{fuse}': 0.43,
          'w_{db}': 0.93,
          'b_{max}':140.0*0.3048,
          # 'c_0': 17.4*0.3048,#units('ft'),
          '\\delta_P_{over}': 8.382*units('psi'),

          #HT subs
          'AR_h': 12.,
          '\\lambda_h' : 0.3,
          '\\tan(\\Lambda_{ht})': np.tan(8*np.pi/180), # tangent of HT sweep
          # 'V_{h}': 0.895,

          #VT subs
          'A_{vt}' : 2.2,
          '\\lambda_{vt}': 0.3,
          '\\tan(\\Lambda_{vt})': np.tan(25*np.pi/180), # tangent of VT sweep
          ##                'V_{vt}': .03,

          #Wing subs
          'C_{L_{wmax}}': 2.15,

          # Minimum Cruise Mach Number
          'M_{min}': 0.72,
     })
     m.substitutions.__delitem__('\\theta_{db}')

     m = relaxed_constants(m)

     sol = m.localsolve( verbosity = 4, iteration_limit=50)

##     #run the b737800 case
##     b737800 = True
##
##     sweep = 26.0 # [deg]
##
##     m = Mission(Nclimb, Ncruise)
##     m.substitutions.update(substitutions)
##
##     M4a = .1025
##     fan = 1.685
##     lpc  = 8/1.685
##     hpc = 30/8
##
##     m.substitutions.update(
##     {  # Engine substitutions
##          '\\pi_{tn}': .989,
##          '\pi_{b}': .94,
##          '\pi_{d}': .998,
##          '\pi_{fn}': .98,
##          'T_{ref}': 288.15,
##          'P_{ref}': 101.325,
##          '\eta_{HPshaft}': .99,
##          '\eta_{LPshaft}': .978,
##          'eta_{B}': .985,
##
##          '\pi_{f_D}': fan,
##          '\pi_{hc_D}': hpc,
##          '\pi_{lc_D}': lpc,
##
##          '\\alpha_{OD}': 5.1,
##          '\\alpha_{max}': 5.1,
##
##          'hold_{4a}': 1+.5*(1.313-1)*M4a**2,
##          'r_{uc}': .01,
##          '\\alpha_c': .19036,
##          'T_{t_f}': 435,
##
##          'M_{takeoff}': .9556,
##
##          'G_f': 1,
##
##          'h_f': 43.003,
##
##          'Cp_t1': 1280,
##          'Cp_t2': 1184,
##          'Cp_c': 1216,
##
##          'HTR_{f_SUB}': 1-.3**2,
##          'HTR_{lpc_SUB}': 1 - 0.6**2,
##
##          #fuselage subs that make fuse circular
##          '\\delta R_{fuse}': 0.0001,
##          '\\theta_{db}': 0.0001,
##
##          #Fuselage subs
##          'f_{seat}':0.1,
##          'W\'_{seat}':1, # Seat weight determined by weight fraction instead
##          'f_{string}':0.35,
##          'h_{floor}': 0.13,
##          # 'R_{fuse}' : 1.715,
##          '\\delta R_{fuse}': 0.43,
##          'w_{db}': 0.93,
##          # 'b_{max}':117.5*0.3048,
##          # 'c_0': 17.4*0.3048,#units('ft'),
##          '\\delta_P_{over}': 8.382*units('psi'),
##
##          #HT subs
##          ##                    'AR_h': 6,
##          '\\lambda_h' : 0.25,
##          '\\tan(\\Lambda_{ht})': np.tan(25*np.pi/180), # tangent of HT sweep
##          'V_{h}': 1.3,#1.45,
##          'C_{L_{hmax}}': 2.0, # [TAS]
##          'C_{L_{hfcG}}': 0.7,
##
##          #VT subs
##          'A_{vt}' : 2,
##          '\\lambda_{vt}': 0.3,
##          '\\tan(\\Lambda_{vt})': np.tan(25*np.pi/180), # tangent of VT sweep
##          'V_{vt}': .1,
##          '\\dot{r}_{req}': 0.07, # 10 deg/s/s yaw rate acceleration #NOTE: Constraint inactive
##
##          #Wing subs
##          'C_{L_{wmax}}': 2.15,
##          'f_{slat}': 0.1,
##
##          # Minimum Cruise Mach Number
##          'M_{min}': 0.8,
##
##          #engine system subs
##          'rSnace': 16,
##
##          #nacelle drag calc parameter
##          'r_{vnace}': 1.02,
##     })
##
##     m = relaxed_constants(m)
##
##     sol = m.localsolve( verbosity = 4, iteration_limit=50)


if __name__ == '__main__':
    Nclimb = 3
    Ncruise = 2
    
    if sweeps == False: 
        m = Mission(Nclimb, Ncruise)
        m.substitutions.update(substitutions)
        # m = Model(m.cost,BCS(m))
        if D80:
            print('D80 executing...')
            # for constraint in m.flat(constraintsets=False):
            #         if 'l_{nose}' in constraint.varkeys:
            #             print constraint
            sweep = 27.566
            m.substitutions.update({
                #Fuselage subs
                'f_{seat}':0.1,
                'W\'_{seat}':1, # Seat weight determined by weight fraction instead
                'f_{string}':0.35,
                'AR':10.8730,
                'h_{floor}': 0.13,
                'R_{fuse}' : 1.715,
                'w_{db}': 0.93,
                # 'b':116.548*0.3048,#units('ft'),
                # 'c_0': 17.4*0.3048,#units('ft'),
                #HT subs
                'AR_h': 8.25,
                '\\lambda_h' : 0.25,
                '\\tan(\\Lambda_{ht})':np.tan(20*np.pi/180), #tangent of HT sweep

                #VT subs
                'numVT': 2,
                'A_{vt}' : 2.0,
                '\\lambda_{vt}': 0.3,
                '\\tan(\\Lambda_{vt})':np.tan(25*np.pi/180),

                # Minimum Cruise Mach Number
                'M_{min}': 0.8,
            })
            m.substitutions.__delitem__('\\theta_{db}')

        if D82:
            print('D82 executing...')
            sweep = 13.237
            m.substitutions.update({
                #Fuselage subs
                'f_{seat}':0.1,
                'W\'_{seat}':1, # Seat weight determined by weight fraction instead
                'f_{string}':0.35,
                # 'AR':15.749,
                'h_{floor}': 0.13,
                'R_{fuse}' : 1.715,
                '\\delta R_{fuse}': 0.43,
                'w_{db}': 0.93,
                'b_{max}':140.0*0.3048,
                # 'c_0': 17.4*0.3048,#units('ft'),
                '\\delta_P_{over}': 8.382*units('psi'),

                #HT subs
                'AR_h': 12.,
                '\\lambda_h' : 0.3,
                '\\tan(\\Lambda_{ht})': np.tan(8*np.pi/180), # tangent of HT sweep
                # 'V_{h}': 0.895,

                #VT subs
                'numVT': 2,
                # 'A_{vt}' : 2.2,
                '\\lambda_{vt}': 0.3,
                '\\tan(\\Lambda_{vt})': np.tan(25*np.pi/180), # tangent of VT sweep
##                'V_{vt}': .03,

                #Wing subs
                'C_{L_{wmax}}': 2.15,

                # Minimum Cruise Mach Number
                'M_{min}': 0.72,
            })
            m.substitutions.__delitem__('\\theta_{db}')

        if b737800:
               print('737-800 executing...')
               
               M4a = .1025
               fan = 1.685
               lpc  = 8/1.685
               hpc = 30/8
               
               m.substitutions.update({
                   # Engine substitutions
                  '\\pi_{tn}': .989,
                  '\pi_{b}': .94,
                  '\pi_{d}': .998,
                  '\pi_{fn}': .98,
                  'T_{ref}': 288.15,
                  'P_{ref}': 101.325,
                  '\eta_{HPshaft}': .99,
                  '\eta_{LPshaft}': .978,
                  'eta_{B}': .985,

                  '\pi_{f_D}': fan,
                  '\pi_{hc_D}': hpc,
                  '\pi_{lc_D}': lpc,

                  '\\alpha_{OD}': 5.1,
                  '\\alpha_{max}': 5.1,

                  'hold_{4a}': 1+.5*(1.313-1)*M4a**2,
                  'r_{uc}': .01,
                  '\\alpha_c': .19036,
                  'T_{t_f}': 435,

                  'M_{takeoff}': .9556,

                  'G_f': 1,

                  'h_f': 43.003,

                  'Cp_t1': 1280,
                  'Cp_t2': 1184,
                  'Cp_c': 1216,

                  'HTR_{f_SUB}': 1-.3**2,
                  'HTR_{lpc_SUB}': 1 - 0.6**2,

                  #fuselage subs that make fuse circular
                  '\\delta R_{fuse}': 0.0001*units('m'),
                  '\\theta_{db}': 0.0001,

                    #Fuselage subs
                   'numaisle':1.,
                   'SPR':6,
                    'f_{seat}':0.1,
                    'W\'_{seat}':1*units('N'), # Seat weight determined by weight fraction instead
                    'f_{string}':0.35,
                    'AR':10.1,
                    'h_{floor}': 0.13*units('m'),
                    # 'R_{fuse}' : 1.715,
                    'b_{max}':117.5*units('ft'),
                    # 'c_0': 17.4*0.3048,#units('ft'),
                    '\\delta_P_{over}': 8.382*units('psi'),

                    #HT subs
                    'AR_h': 6,
                    '\\lambda_h' : 0.25,
                    '\\tan(\\Lambda_{ht})': np.tan(30*np.pi/180), # tangent of HT sweep
##                    'V_{h}': 1.3,#1.45,
                    'C_{L_{hmax}}': 2.0, # [TAS]
                    'C_{L_{hfcG}}': 0.7,
                    '\\Delta x_{CG}': 7.68*units('ft'),
                    'x_{CG_{min}}' : 20*units('ft'),#56.75*units('ft'),
                    'SM_{min}': .38,

                    #VT subs
                    'numVT': 1,
                    'A_{vt}' : 2,
                    '\\lambda_{vt}': 0.3,
                    '\\tan(\\Lambda_{vt})': np.tan(40*np.pi/180), # tangent of VT sweep
                    # 'V_{vt}': .1,

                    #Wing subs
                    'C_{L_{wmax}}': 2.15,
                   'f_{slat}': 0.1,
##                   'e': .91,
  
                    # Minimum Cruise Mach Number
                    'M_{min}': 0.8,
                   # 'CruiseAlt':38000*units('ft'),

                    #engine system subs
                    'rSnace': 16,

                    #nacelle drag calc parameter
                    'r_{vnace}': 1.02,
                })

        if D82:
             m_relax = relaxed_constants(m)
        if b737800:
             m_relax = relaxed_constants(m, None, ['M_{takeoff}', '\\theta_{db}'])

        sol = m_relax.localsolve( verbosity = 4, iteration_limit=200)

        post_process(sol)

##        m.cost = m_relax.cost
##
##        sol = m.localsolve( verbosity = 4, iteration_limit=50, x0=sol)

        if D82:
             percent_diff(sol, 2, Nclimb)

        if b737800:
             percent_diff(sol, 800, Nclimb)

    if sweeps:
        if sweepSMmin:
            m = Mission(Nclimb, Ncruise)
            m.substitutions.update(substitutions)
            SMminArray = np.linspace(0.05,0.5,n)
            m.substitutions.update({'SM_{min}': ('sweep',SMminArray)})
            m = relaxed_constants(m)
            solSMsweep = m.localsolve(verbosity = 4, skipsweepfailures=True)

            if plot:
                plt.plot(solSMsweep('SM_{min}'), solSMsweep('S_h'), '-r')
                plt.xlabel('Minimum Allowed Static Margin')
                plt.ylabel('Horizontal Tail Area [m$^2$]')
                plt.title('Horizontal Tail Area vs Min Static Margin')
                plt.savefig('CFP_Sweeps/S_{h}-vs-SM_{min}.pdf')
                plt.show(), plt.close()

                plt.plot(solSMsweep('SM_{min}'), solSMsweep('V_{h}'), '-r')
                plt.xlabel('Minimum Allowed Static Margin')
                plt.ylabel('Horizontal Tail Volume Coefficient')
                plt.title('Horizontal Tail Volume Coefficient vs Min Static Margin')
                plt.savefig('CFP_Sweeps/V_{h}-vs-SM_{min}.pdf')
                plt.show(), plt.close()

##                plt.plot(solSMsweep('SM_{min}'), np.mean(solSMsweep('x_{CG}_Mission, CruiseSegment, CruiseP, AircraftP'),axis = 1), '-r')
##                plt.xlabel('Minimum Allowed Static Margin')
##                plt.ylabel('CG Location [m]')
##                plt.title('CG Location vs Min Static Margin')
##                plt.savefig('CFP_Sweeps/x_{CG}-vs-SM_{min}.pdf')
##                plt.show(), plt.close()

        if sweepReqRng:
            m = Mission(Nclimb, Ncruise)
            m.substitutions.update(substitutions)
            ReqRngArray = np.linspace(500,3000,n)
            m.substitutions.update({'ReqRng': ('sweep',ReqRngArray)})
            m = relaxed_constants(m)
            solReqRngsweep = m.localsolve(verbosity=2, iteration_limit=25, skipsweepfailures=True)

            if plot:
                plt.plot(solReqRngsweep('ReqRng'),solReqRngsweep('W_{f_{total}}'))
                plt.xlabel('Range [nmi]')
                plt.ylabel('Total Fuel Weight [lbf]')
                plt.title('Total Fuel Weight vs Range')
                plt.savefig('CFP_Sweeps/W_ftotal-vs-ReqRng.pdf')
                plt.show(), plt.close()

                plt.plot(solReqRngsweep('ReqRng'),solReqRngsweep('W_{dry}'))
                plt.xlabel('Range [nmi]')
                plt.ylabel('Dry Weight [lbf]')
                plt.title('Dry Weight vs Range')
                plt.savefig('CFP_Sweeps/W_dry-vs-ReqRng.pdf')
                plt.show(), plt.close()

                plt.plot(solReqRngsweep('ReqRng'),solReqRngsweep('S'))
                plt.xlabel('Range [nmi]')
                plt.ylabel('Wing Area [m^2]')
                plt.title('Wing Area vs Range')
                plt.savefig('CFP_Sweeps/S-vs-ReqRng.pdf')
                plt.show(), plt.close()

                plt.plot(solReqRngsweep('ReqRng'),solReqRngsweep('b'))
                plt.xlabel('Range [nmi]')
                plt.ylabel('Wing Span [m]')
                plt.title('Wing Span vs Range')
                plt.savefig('CFP_Sweeps/b-vs-ReqRng.pdf')
                plt.show(), plt.close()

        if sweepthetadb:
            m = Mission(Nclimb, Ncruise)
            m.substitutions.update(substitutions)
            thetadbArray = np.linspace(0,0.5,n)
            m.substitutions.update({'\\theta_{db}': ('sweep', thetadbArray)})
            m = relaxed_constants(m)
            solthetadbsweep = m.localsolve(verbosity=2, iteration_limit=25, skipsweepfailures=True)

            if plot:
                plt.plot(solthetadbsweep('\\theta_{db}'),solthetadbsweep('W_{f_{total}}'))
                plt.xlabel('Fuselage Joint Angle [radians]')
                plt.ylabel('Total Fuel Weight [lbf]')
                plt.title('Total Fuel Weight vs Fuselage Joint Angle')
                plt.savefig('CFP_Sweeps/W_ftotal-vs-thetadb.pdf')
                plt.show(), plt.close()

                plt.plot(solthetadbsweep('\\theta_{db}'),solthetadbsweep('W_{dry}'))
                plt.xlabel('Fuselage Joint Angle [radians]')
                plt.ylabel('Dry Weight [lbf]')
                plt.title('Dry Weight vs Fuselage Joint Angle')
                plt.savefig('CFP_Sweeps/W_dry-vs-thetadb.pdf')
                plt.show(), plt.close()

                plt.plot(solthetadbsweep('\\theta_{db}'),solthetadbsweep('W_{fuse}'))
                plt.xlabel('Fuselage Joint Angle [radians]')
                plt.ylabel('Fuselage Weight [lbf]')

                plt.title('Fuselage Weight vs Fuselage Joint Angle')
                plt.savefig('CFP_Sweeps/W_fuse-vs-thetadb.pdf')
                plt.show(), plt.close()

        if sweepdxCG:
            m = Mission(Nclimb, Ncruise)
            m.substitutions.update(substitutions)
            dxCGArray = np.linspace(0.5,3.5,n)
            m.substitutions.update({'\\Delta x_{CG}': ('sweep',dxCGArray)})
            m = relaxed_constants(m)
            soldxCGsweep = m.localsolve(verbosity=2,skipsweepfailures=True)

            if plot:
                plt.plot(soldxCGsweep('\\Delta x_{CG}'),soldxCGsweep('V_{h}'),'-r')
                plt.xlabel('Allowed CG shift [m]')
                plt.ylabel('Horizontal Tail Volume Coefficient')
                plt.title('Horizontal Tail Volume Coefficient vs Allowed CG Shift')
                plt.savefig('CFP_Sweeps/Vht-vs-dxCG.pdf')
                plt.show(), plt.close()

                plt.plot(soldxCGsweep('\\Delta x_{CG}'),np.mean(soldxCGsweep('x_{CG}_Mission, CruiseSegment, CruiseP, AircraftP'),axis = 1), '-r')
                plt.xlabel('Allowed CG shift [m]')
                plt.ylabel('Nominal CG location [m]')
                plt.title('CG Location vs Allowed CG Shift')
                plt.savefig('CFP_Sweeps/xCG-vs-dxCG.pdf')

                plt.plot(soldxCGsweep('\\Delta x_{CG}'),np.mean(soldxCGsweep('x_{AC}_Mission, CruiseSegment, CruiseP, AircraftP'),axis = 1), '-r')
                plt.xlabel('Allowed CG shift [m]')
                plt.ylabel('Average AC location [m]')
                plt.title('AC Location vs Allowed CG Shift')
                plt.savefig('CFP_Sweeps/xAC-vs-dxCG.pdf')

        if sweepxCG:
            m = Mission(Nclimb, Ncruise)
            m.substitutions.update(substitutions)
            xCGArray = np.linspace(8,14,n)
            m.substitutions.update({'x_{CG_{min}}': ('sweep',xCGArray)})
            m = relaxed_constants(m)
            solxCGsweep = m.localsolve(verbosity=2,skipsweepfailures=True,iteration_limit=30)

            if plot:
                plt.plot(solxCGsweep('x_{CG_{min}}'),solxCGsweep('V_{h}'),'-r')
                plt.xlabel('Max Forward CG [m]')
                plt.ylabel('Horizontal Tail Volume Coefficient')
                plt.title('Horizontal Tail Volume Coefficient vs Max Forward CG')
                plt.savefig('CFP_Sweeps/Vht-vs-xCG.pdf')
                plt.show(), plt.close()

                plt.plot(solxCGsweep('x_{CG_{min}}'),np.mean(solxCGsweep('x_{CG}_Mission, CruiseSegment, CruiseP, AircraftP'),axis = 1), '-r')
                plt.xlabel('Max Forward CG [m]')
                plt.ylabel('Nominal CG location [m]')
                plt.title('CG Location vs Max Forward CG')
                plt.savefig('CFP_Sweeps/xCG-vs-xCG.pdf')
                plt.show(), plt.close()

                plt.plot(solxCGsweep('x_{CG_{min}}'),np.mean(solxCGsweep('x_{AC}_Mission, CruiseSegment, CruiseP, AircraftP'),axis = 1), '-r')
                plt.xlabel('Max Forward CG [m]')
                plt.ylabel('Average AC location [m]')
                plt.title('AC Location vs Max Forward CG')
                plt.savefig('CFP_Sweeps/xAC-vs-xCG.pdf')
                plt.show(), plt.close()

        if sweepCruiseAlt:
            m = Mission(Nclimb, Ncruise)
            m.substitutions.update(substitutions)
            CruiseAltArray = np.linspace(25000,40000,n)
            m.substitutions.update({'CruiseAlt': ('sweep',CruiseAltArray)})
            m = relaxed_constants(m)
            solCruiseAltsweep = m.localsolve(verbosity=2,skipsweepfailures=True,iteration_limit=30)

            if plot:
                plt.plot(solCruiseAltsweep('CruiseAlt'),solCruiseAltsweep('W_{f_{total}}'))
                plt.xlabel('Cruise Altitude [ft]')
                plt.ylabel('Mission Fuel Burn [lbs]')
                plt.title('Fuel Burn vs Cruise Altitude')
                plt.savefig('CFP_Sweeps/Wftotal-vs-CruiseAlt.pdf')
                plt.show(), plt.close()

                plt.plot(solCruiseAltsweep('CruiseAlt'),solCruiseAltsweep('AR'))
                plt.xlabel('Cruise Altitude [ft]')
                plt.ylabel('Aspect Ratio')
                plt.title('Aspect Ratio vs Cruise Altitude')
                plt.savefig('CFP_Sweeps/AR-vs-CruiseAlt.pdf')
                plt.show(), plt.close()

                plt.plot(solCruiseAltsweep('CruiseAlt'),solCruiseAltsweep('S'))
                plt.xlabel('Cruise Altitude [ft]')
                plt.ylabel('Wing Area [ft^2]')
                plt.title('Wing Area vs Cruise Altitude')
                plt.savefig('CFP_Sweeps/S-vs-CruiseAlt.pdf')
                plt.show(), plt.close()

                plt.plot(solCruiseAltsweep('CruiseAlt'),np.mean(solCruiseAltsweep('M_Mission, CruiseSegment, FlightState'),axis = 1))
                plt.xlabel('Cruise Altitude [m]')
                plt.ylabel('Mach Number')
                plt.title('Average Mach Number vs Cruise Altitude')
                plt.savefig('CFP_Sweeps/M-vs-CruiseAlt.pdf')
                plt.show(), plt.close()

        if sweepMmin:
            m = Mission(Nclimb, Ncruise)
            m.substitutions.update(substitutions)
            MminArray = np.linspace(0.4,0.9,n) # No lower limit to high Mach
            m.substitutions.update({'M_{min}':('sweep',MminArray)})
            m = relaxed_constants(m)
            solMminsweep = m.localsolve(verbosity=2,skipsweepfailures=True,iteration_limit=30)

            if plot:
                plt.plot(solMminsweep('M_{min}'),solMminsweep('W_{f_{total}}'))
                plt.xlabel('Minimum Cruise Mach Number')
                plt.ylabel('Total Fuel Weight [lbf]')
                plt.title('Total Fuel Weight vs Minimum Cruise Mach Number')
                plt.savefig('CFP_Sweeps/Wftotal-vs-Mmin.pdf')
                plt.show(), plt.close()

                plt.plot(solMminsweep('M_{min}'),solMminsweep('M_Mission, CruiseSegment, FlightState')[:,0])
                plt.xlabel('Minimum Cruise Mach Number')
                plt.ylabel('TOC Mach Number')
                plt.title('TOC vs Minimum Cruise Mach Number')
                plt.savefig('CFP_Sweeps/M-vs-Mmin.pdf')
                plt.show(), plt.close()

                plt.plot(solMminsweep('M_{min}'),solMminsweep('W_{dry}'))
                plt.xlabel('Minimum Cruise Mach Number')
                plt.ylabel('Aircraft Dry Weight [lbf]')
                plt.title('Aircraft Dry Weight vs Minimum Cruise Mach Number')
                plt.savefig('CFP_Sweeps/W_dry-vs-Mmin.pdf')
                plt.show(), plt.close()

                plt.plot(solMminsweep('M_{min}'),solMminsweep('b'))
                plt.xlabel('Minimum Cruise Mach Number')
                plt.ylabel('Wingspan [m]')
                plt.title('Wing Span vs Minimum Cruise Mach Number')
                plt.savefig('CFP_Sweeps/b-vs-Mmin.pdf')
                plt.show(), plt.close()

                plt.plot(solMminsweep('M_{min}'),solMminsweep('AR'))
                plt.xlabel('Minimum Cruise Mach Number')
                plt.ylabel('Aspect Ratio')
                plt.title('Aspect Ratio vs Minimum Cruise Mach Number')
                plt.savefig('CFP_Sweeps/AR-vs-Mmin.pdf')
                plt.show(),plt.close()

                plt.plot(solMminsweep('M_{min}'),solMminsweep('S'))
                plt.xlabel('Minimum Cruise Mach Number')
                plt.ylabel('Wing Area [m^2]')
                plt.title('Wing Are vs. Minimum Cruise Mach Number')
                plt.savefig('CFP_Sweeps/S-vs-Mmin.pdf')
                plt.show(),plt.close()

##                plt.plot(solMminsweep('M_{min}'),solMminsweep('CruiseAlt'))
##                plt.xlabel('Minimum Cruise Mach Number')
##                plt.ylabel('Cruise Altitude')
##                plt.title('Cruise Altitude vs. Minimum Cruise Mach Number')
##                plt.savefig('CFP_Sweeps/CruiseAlt-vs-Mmin.pdf')
##                plt.show(),plt.close()

        if sweepnpax:
            m = Mission(Nclimb, Ncruise)
            m.substitutions.update(substitutions)
            npaxArray = np.linspace(150,400,n)
            m.substitutions.update({'n_{pax}':('sweep',npaxArray)})
            m = relaxed_constants(m)
            solnpaxsweep = m.localsolve(verbosity=2,skipsweepfailures=True,iteration_limit=30)

            if plot:
                plt.plot(solnpaxsweep('n_{pax}'),solnpaxsweep('W_{total}')),
                plt.xlabel('Number of Passengers')
                plt.ylabel('Takeoff Weight [lbf]')
                plt.title('Takeoff Weight vs Number of Passengers')
                plt.savefig('CFP_Sweeps/Wtotal-vs-npax.pdf')
                plt.show(),plt.close()

                plt.plot(solnpaxsweep('n_{pax}'),solnpaxsweep('W_{f_{total}}'))
                plt.xlabel('Number of Passengers')
                plt.ylabel('Total Fuel Weight [lbf]')
                plt.title('Total Fuel Weight vs Number of Passengers')
                plt.savefig('CFP_Sweeps/Wftotal-vs-npax.pdf')
                plt.show(),plt.close()

                plt.plot(solnpaxsweep('n_{pax}'),solnpaxsweep('AR'))
                plt.xlabel('Number of Passengers')
                plt.ylabel('Aspect Ratio')
                plt.title('Aspect Ratio vs Number of Passengers')
                plt.savefig('CFP_Sweeps/AR-vs-npax.pdf')
                plt.show(),plt.close()

                plt.plot(solnpaxsweep('n_{pax}'),solnpaxsweep('CruiseAlt'))
                plt.xlabel('Number of Passengers')
                plt.ylabel('Cruise Altitude [ft]')
                plt.title('Cruise Altitude vs Number of Passengers')
                plt.savefig('CFP_Sweeps/CruiseAlt-vs-npax.pdf')
                plt.show(),plt.close()

                plt.plot(solnpaxsweep('n_{pax}'),solnpaxsweep('S'))
                plt.xlabel('Number of Passengers')
                plt.ylabel('Wing Area [m^2]')
                plt.title('Wing Area vs Number of Passengers')
                plt.savefig('CFP_Sweeps/S-vs-npax.pdf')
                plt.show(),plt.close()

                plt.plot(solnpaxsweep('n_{pax}'),solnpaxsweep('W_{fuse}'))
                plt.xlabel('Number of Passengers')
                plt.ylabel('Fuselage Weight [lbf]')
                plt.title('Fuselage Weight vs Number of Passengers')
                plt.savefig('CFP_Sweeps/Wfuse-vs-npax.pdf')
                plt.show(),plt.close()

                plt.plot(solnpaxsweep('n_{pax}'),solnpaxsweep('W_{f_{total}}')/solnpaxsweep('W_{total}'))
                plt.xlabel('Number of Passengers')
                plt.ylabel('Fuel Mass Fraction')
                plt.title('Fuel Mass Fraction vs Number of Passengers')
                plt.savefig('CFP_Sweeps/ffuel-vs-npax.pdf')
                plt.show(),plt.close()

                plt.plot(solnpaxsweep('n_{pax}'),solnpaxsweep('W_{payload}')/solnpaxsweep('W_{total}'))
                plt.xlabel('Number of Passengers')
                plt.ylabel('Payload Mass Fraction')
                plt.title('Payload Mass Fraction vs Number of Passengers')
                plt.savefig('CFP_Sweeps/fpayload-vs-npax.pdf')
                plt.show(),plt.close()

                plt.plot(solnpaxsweep('n_{pax}'),solnpaxsweep('W_{wing}')/solnpaxsweep('W_{total}'))
                plt.xlabel('Number of Passengers')
                plt.ylabel('Wing Mass Fraction')
                plt.title('Wing Mass Fraction vs Number of Passengers')
                plt.savefig('CFP_Sweeps/fwing-vs-npax.pdf')
                plt.show(),plt.close()

        if sweepResFuel:
            m = Mission(Nclimb, Ncruise)
            m.substitutions.update(substitutions)
            ResFuelArray = np.linspace(.05,.25,n)
            m.substitutions.update({'ReserveFraction':('sweep',ResFuelArray)})
            m = relaxed_constants(m)
            solResFuelsweep = m.localsolve(verbosity=2,skipsweepfailures=True,iteration_limit=30)
            
            if plot:
                plt.plot(solResFuelSweep('n_{pax}'),solResFuelSweep('W_{total}')),
                plt.xlabel('Reserve Fuel Fraction')
                plt.ylabel('Takeoff Weight [lbf]')
                plt.title('Takeoff Weight vs Reserve Fuel Fraction')
                plt.savefig('CFP_Sweeps/Wtotal-vs-resfuel.pdf')
                plt.show(),plt.close()

                plt.plot(solResFuelSweep('n_{pax}'),solResFuelSweep('W_{f_{total}}'))
                plt.xlabel('Reserve Fuel Fraction')
                plt.ylabel('Total Fuel Weight [lbf]')
                plt.title('Total Fuel Weight vs Reserve Fuel Fraction')
                plt.savefig('CFP_Sweeps/Wftotal-vs-resfuel.pdf')
                plt.show(),plt.close()

                plt.plot(solResFuelSweep('n_{pax}'),solResFuelSweep('AR'))
                plt.xlabel('Reserve Fuel Fraction')
                plt.ylabel('Aspect Ratio')
                plt.title('Aspect Ratio vs Reserve Fuel Fraction')
                plt.savefig('CFP_Sweeps/AR-vs-resfuel.pdf')
                plt.show(),plt.close()

                plt.plot(solResFuelSweep('n_{pax}'),solResFuelSweep('CruiseAlt'))
                plt.xlabel('Reserve Fuel Fraction')
                plt.ylabel('Cruise Altitude [ft]')
                plt.title('Cruise Altitude vs Reserve Fuel Fraction')
                plt.savefig('CFP_Sweeps/CruiseAlt-vs-resfuel.pdf')
                plt.show(),plt.close()

                plt.plot(solResFuelSweep('n_{pax}'),solResFuelSweep('S'))
                plt.xlabel('Reserve Fuel Fraction')
                plt.ylabel('Wing Area [m^2]')
                plt.title('Wing Area vs Reserve Fuel Fraction')
                plt.savefig('CFP_Sweeps/S-vs-resfuel.pdf')
                plt.show(),plt.close()

                plt.plot(solResFuelSweep('n_{pax}'),solResFuelSweep('W_{fuse}'))
                plt.xlabel('Reserve Fuel Fraction')
                plt.ylabel('Fuselage Weight [lbf]')
                plt.title('Fuselage Weight vs Reserve Fuel Fraction')
                plt.savefig('CFP_Sweeps/Wfuse-vs-resfuel.pdf')
                plt.show(),plt.close()

                plt.plot(solResFuelSweep('n_{pax}'),solResFuelSweep('W_{f_{total}}')/solResFuelSweep('W_{total}'))
                plt.xlabel('Reserve Fuel Fraction')
                plt.ylabel('Fuel Mass Fraction')
                plt.title('Fuel Mass Fraction vs Reserve Fuel Fraction')
                plt.savefig('CFP_Sweeps/ffuel-vs-resfuel.pdf')
                plt.show(),plt.close()

                plt.plot(solResFuelSweep('n_{pax}'),solResFuelSweep('W_{payload}')/solResFuelSweep('W_{total}'))
                plt.xlabel('Reserve Fuel Fraction')
                plt.ylabel('Payload Mass Fraction')
                plt.title('Payload Mass Fraction vs Reserve Fuel Fraction')
                plt.savefig('CFP_Sweeps/fpayload-vs-resfuel.pdf')
                plt.show(),plt.close()

                plt.plot(solResFuelSweep('n_{pax}'),solResFuelSweep('W_{wing}')/solResFuelSweep('W_{total}'))
                plt.xlabel('Reserve Fuel Fraction')
                plt.ylabel('Wing Mass Fraction')
                plt.title('Wing Mass Fraction vs Reserve Fuel Fraction')
                plt.savefig('CFP_Sweeps/fwing-vs-resfuel.pdf')
                plt.show(),plt.close()<|MERGE_RESOLUTION|>--- conflicted
+++ resolved
@@ -385,6 +385,7 @@
             constraints.extend([
             W_burn == W_burn,
             PCFuel == PCFuel,
+
             # Cabin Air properties
             rhocabin == Pcabin/(state['R']*Tcabin),
             Pcabin == 75000*units('Pa'),
@@ -432,8 +433,8 @@
             self.HTP['C_{L_h}'] >= 0.01, #TODO remove
 
             # HT/VT moment arm constraints
-            TCS([aircraft.HT['l_{ht}'] <= aircraft.HT['x_{CG_{ht}}'] - xCG]),
-            TCS([aircraft.VT['l_{vt}'] <= aircraft.VT['x_{CG_{vt}}'] - xCG]),
+            aircraft.HT['l_{ht}'] <= aircraft.HT['x_{CG_{ht}}'] - xCG,
+            aircraft.VT['l_{vt}'] <= aircraft.VT['x_{CG_{vt}}'] - xCG,
 
            # Tail downforce penalty to wing lift
             self.wingP['L_w'] >= W_avg + self.HTP['L_h'],
@@ -463,19 +464,12 @@
           Dnace == Cdnace * 0.5 * state['\\rho'] * state['V']**2 * aircraft['S'],
            ])
 
-                        # CG CONSTRAINT #TODO improve; how to account for decreasing fuel volume?
+            # CG CONSTRAINT #TODO improve; how to account for decreasing fuel volume?
             if D80 or D82:
                 constraints.extend([
-<<<<<<< HEAD
                     TCS([xCG*W_start >= 0.5*(aircraft.fuse['W_{fuse}']+aircraft.fuse['W_{payload}'])*aircraft.fuse['l_{fuse}'] \
                     + (aircraft['W_{tail}']+aircraft['numeng']*aircraft['W_{engsys}'])*aircraft['x_{tail}'] \
                     + (aircraft['W_{wing_system}']+(PCFuel + aircraft['ReserveFraction'])*aircraft['W_{f_{primary}}'])*aircraft.fuse['x_{wing}']]),
-=======
-                    TCS([xCG*W_avg >= 0.5*(aircraft.fuse['W_{fuse}']+aircraft.fuse['W_{payload}'])*aircraft.fuse['l_{fuse}'] \
-                    + (aircraft['W_{tail}']+aircraft['numeng']*aircraft['W_{engsys}'])*aircraft['x_{tail}'] \
-                    + (aircraft['W_{wing_system}']*aircraft.fuse['x_{wing}'])]),
-                    #+ (aircraft['W_avg'] - ,
->>>>>>> f50c35ba
                     # Center of gravity constraints #TODO Refine
                     xCG >= aircraft['x_{CG_{min}}'],
 
@@ -653,7 +647,7 @@
         hftClimb = climb.state['hft']
         dhft = climb.climbP['dhft']
         hftCruise = cruise.state['hft']
-        
+
         # make overall constraints
         constraints = []
 
@@ -734,7 +728,7 @@
           climb['\\alpha_{max,w}'] == .18,
           cruise['\\alpha_{max,w}'] == .1,
 
-            
+
 ##          climb['\\alpha_{max,w}'] == .1,
 ##          cruise['\\alpha_{max,w}'] == .1,
             aircraft['e'] <= 0.91,
@@ -744,7 +738,6 @@
         with SignomialsEnabled():
             for i in range(0,Nclimb):
                 constraints.extend([
-<<<<<<< HEAD
                     climb['PCFuel'][i] >= (sum(climb['W_{burn}'][i:])+ aircraft['W_{f_{cruise}}'])/aircraft['W_{f_{primary}}'] ,
                     # climb['PCFuel'][i] <= 1.-sum(climb['W_{burn}'][0:i+1])/aircraft['W_{f_{total}}'] #[SP]
                     # climb['PCFuel'][i] <= 1.00001,
@@ -756,16 +749,6 @@
                      cruise['PCFuel'][i] >= (sum(cruise['W_{burn}'][i:]) + 0.0000001*aircraft['W_{f_{primary}}'])/aircraft['W_{f_{primary}}'],
                     # cruise['PCFuel'][i] <= 1.00001,
                     ])
-=======
-                    SignomialEquality(climb['PCFuel'][i],
-                                                      1.-sum(climb['W_{burn}'][0:i+1])/aircraft['W_{f_{total}}']) #[SP] #[SPEquality]
-                ])
-            for i in range(0,Ncruise):
-                constraints.extend([
-                    SignomialEquality(cruise['PCFuel'][i], climb['PCFuel'][-1] \
-                                  - sum(cruise['W_{burn}'][0:i+1])/aircraft['W_{f_{total}}']) #[SP] #[SPEquality]
-                                    ])
->>>>>>> f50c35ba
 
         if D80 or D82:
              constraints.extend([
@@ -1296,7 +1279,7 @@
                     'C_{L_{wmax}}': 2.15,
                    'f_{slat}': 0.1,
 ##                   'e': .91,
-  
+
                     # Minimum Cruise Mach Number
                     'M_{min}': 0.8,
                    # 'CruiseAlt':38000*units('ft'),
