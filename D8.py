--- conflicted
+++ resolved
@@ -708,15 +708,10 @@
     def setup(self, Nclimb, Ncruise, objective, airplane, Nmission = 1):
         # define the number of each flight segment
 
-<<<<<<< HEAD
         global D80, D82, D82, D82_73eng, D8_eng_wing, D8big, b737800, b777300ER, optimal737, \
                optimalD8, Mo8D8, M08_D8_eng_wing, M072_737, D8fam, D8_no_BLI, conventional, \
                M08D8_noBLI, multimission, manufacturer, operator, fuel
-=======
-        global D80, D82, D8_no_BLI, D82_73eng, D8_eng_wing, D8big, b737800, b777300ER, optimal737, \
-               optimalD8, Mo8D8, M08_D8_eng_wing, M072_737, D8fam, D8_noBLI, conventional, \
-               multimission, manufacturer, operator, fuel
->>>>>>> 0c6db8d5
+
 
         # Choose objective type
         manufacturer = False
