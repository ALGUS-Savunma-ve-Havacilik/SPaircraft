--- conflicted
+++ resolved
@@ -999,11 +999,7 @@
 substitutions = {
         # Basic mission subs
         'n_{pax}':180,
-<<<<<<< HEAD
 ##        'ReqRng':1500.,
-=======
-        'ReqRng':3000.,
->>>>>>> e9852d77
 
         # 'V_{stall}'   : 120,
         '\\delta_P_{over}': 12.*units('psi'),
