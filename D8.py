"""Simple commercial aircraft flight profile and D8 aircraft model"""
""" Combines Wing, VerticalTail, and Fuselage models for D8"""

from numpy import pi, cos, tan
import numpy as np
from gpkit import Variable, Model, units, SignomialsEnabled, SignomialEquality, Vectorize
from gpkit.tools import te_exp_minus1
from gpkit.constraints.tight import Tight as TCS
TCS.reltol = 1e-3

# only needed for plotting
import matplotlib.pyplot as plt

# importing from D8_integration
from stand_alone_simple_profile import FlightState, Altitude, Atmosphere
from TASOPT_VT_yaw_rate_and_EO_simple_profile import VerticalTail, VerticalTailPerformance
from D8_HT_simple_profile import HorizontalTail, HorizontalTailPerformance
from D8_Wing_simple_profile import Wing, WingPerformance
from engine_validation import Engine
from D8_Fuselage import Fuselage, FuselagePerformance

#import constant relaxtion tool
from relaxed_constants import relaxed_constants, post_process

#import tool to check solution relative to TAOSPT
from D8_TASOPT_percent_diff import percent_diff



"""
Models requird to minimize the aircraft total fuel weight. Rate of climb equation taken from John
Anderson's Aircraft Performance and Design (eqn 5.85).
Inputs
-----
- Number of passengers
- Passenger weight [N]
- Fuselage area per passenger (recommended to use 1 m^2 based on research) [m^2]
- Engine weight [N]
- Number of engines
- Required mission range [nm]
- Oswald efficiency factor
- Max allowed wing span [m]
- Cruise altitude [ft]
Sources for substitutions:
-[b757 freight doc]
-[Boeing]
-[Philippe]
-[stdAtm]
-[TAS]
Other markers:
-[SP]
-[SPEquality]
"""

# Script for doing sweeps
n = 5
sweeps = False
sweepSMmin = False
sweepdxCG = True
sweepReqRng = True
sweepthetadb = True
sweepxCG = True
sweepCruiseAlt = True
sweepMmin = True
sweepnpax = True
sweepResFuel = True

plot = True

# Only one active at a time
D80 = False
D82 = True
<<<<<<< HEAD
B737800 = False
=======
b737800 = False
>>>>>>> 0abaa567

sweep = 27.566#30 [deg]

if D82:
     sweep = 13.237  # [deg]

<<<<<<< HEAD
if B737800:
=======
if b737800:
>>>>>>> 0abaa567
     sweep = 26.0 # [deg]

g = 9.81 * units('m*s**-2')

class Aircraft(Model):
    "Aircraft class"

    def setup(self, Nclimb, Ncruise, enginestate, eng, Nfleet=0, **kwargs):
        # create submodels
        self.fuse = Fuselage()
        self.wing = Wing()
        if Nfleet != 0:
            self.engine = Engine(0, True, Nclimb+Ncruise, enginestate, eng, Nfleet)
        else:
           self.engine = Engine(0, True, Nclimb+Ncruise, enginestate, eng)
        self.VT = VerticalTail()
        self.HT = HorizontalTail()

        # variable definitions
        numeng = Variable('numeng', '-', 'Number of Engines')
        Vne = Variable('V_{ne}',144, 'm/s', 'Never-exceed speed')  # [Philippe]
        rhoTO = Variable('\\rho_{T/O}',1.225,'kg*m^-3','Air density at takeoff')
        
        SMmin = Variable('SM_{min}','-', 'Minimum Static Margin')
        dxCG = Variable('\\Delta x_{CG}', 'm', 'Max CG Travel Range')
        xCGmin = Variable('x_{CG_{min}}','m','Maximum Forward CG')

        Izwing = Variable('I_{z_{wing}}','kg*m**2','Wing moment of inertia')
        Iztail = Variable('I_{z_{tail}}','kg*m**2','Tail moment of inertia')
        Izfuse = Variable('I_{z_{fuse}}','kg*m**2','Fuselage moment of inertia')

        Mmin = Variable('M_{min}','-','Minimum Cruise Mach Number')

        Wwing = Variable('W_{wing}','lbf','Wing Weight')
        WHT = Variable('W_{HT}','lbf','Horizontal Tail Weight')
        WVT = Variable('W_{VT}','lbf','Vertical Tail Weight')

        #engine system weight variables
        rSnace = Variable('rSnace', '-', 'Nacelle and Pylon Wetted Area')
        lnace = Variable('l_{nacelle}', 'm', 'Nacelle Length')
        fSnace = Variable('f_{S_nacelle}', '-', 'Non-dimensional Nacelle Area')
        Snace = Variable('S_{nace}', 'm^2', 'Nacelle Surface Area')
        Ainlet = Variable('A_{inlet}','m^2', 'Inlet Area')
        Afancowl = Variable('A_{fancowl}', 'm^2', 'Fan Cowling Area')
        Aexh = Variable('A_{exh}', 'm^2', 'Exhaust Area')
        Acorecowl = Variable('A_{corecowl}', 'm^2', 'Core Cowling Area')
        Wnace = Variable('W_{nace}', 'N', 'Nacelle Weight')
        Wpylon = Variable('W_{pylon}', 'N','Engine Pylon Weight')
        fpylon = Variable('f_{pylon}', '-', 'Pylong Weight Fraction')
        feadd = Variable('f_{eadd}', '-', 'Additional Engine Weight Fractinon')
        Weadd = Variable('W_{eadd}', 'N', 'Addittional Engine System Weight')
        Wengsys = Variable('W_{engsys}', 'N', 'Total Engine System Weight')
        rvnace = Variable('r_{vnace}', '-', 'Incoming Nacelle Velocity Ratio')
     
        constraints = []
        with SignomialsEnabled():
            constraints.extend([
                            self.wing['c_{root}'] == self.fuse['c_0'],
                            self.wing.wb['wwb'] == self.fuse['wtc'],
                            self.wing['x_w'] == self.fuse['x_{wing}'],
                            self.wing['V_{ne}'] == 144*units('m/s'),
                            self.VT['V_{ne}'] == 144*units('m/s'),

                            # Lifting surface weights
                            Wwing == self.wing['W_{struct}'],
                            WHT == self.HT['W_{struct}'],
                            WVT == self.VT['W_{struct}'],

                            # Tail cone sizing
                            3 * self.VT['M_r'] * self.VT['c_{root_{vt}}'] * \
                                (self.fuse['p_{\\lambda_v}'] - 1) >= self.VT[
                                    'L_{v_{max}}'] * self.VT['b_{vt}'] * (self.fuse['p_{\\lambda_v}']),
                            TCS([self.fuse['V_{cone}'] * (1 + self.fuse['\\lambda_{cone}']) * \
                             (pi + 4 * self.fuse['\\theta_{db}']) >= 2*self.VT[
                                'M_r'] * self.VT['c_{root_{vt}}'] / self.fuse['\\tau_{cone}'] * \
                                 (pi + 2 * self.fuse['\\theta_{db}']) * \
                                  (self.fuse['l_{cone}'] / self.fuse['R_{fuse}'])]), #[SP]

                            # Tail weight
                            self.fuse['W_{tail}'] >= 2*WVT + \
                                WHT + self.fuse['W_{cone}'],

                            # Horizontal tail aero+landing loads constant A1h
                            self.fuse['A1h'] >= (self.fuse['N_{land}'] * \
                                                 (self.fuse['W_{tail}'] + numeng*self.engine['W_{engine}'] + self.fuse['W_{apu}']) \
                                + self.fuse['r_{M_h}'] * self.HT['L_{{max}_h}']) / \
                                 (self.fuse['h_{fuse}'] * self.fuse['\\sigma_{M_h}']),

                            # Lift curve slope ratio for HT and Wing
                            SignomialEquality(self.HT['m_{ratio}']*(1+2/self.wing['AR']), 1 + 2/self.HT['AR_h']),

                            # HT Location and Volume Coefficient
                            self.HT['x_{CG_{ht}}'] <= self.fuse['l_{fuse}'],
                            self.fuse['x_{tail}'] == self.VT['x_{CG_{vt}}'],
                            TCS([self.HT['V_{h}'] == self.HT['S_h']*self.HT['l_{ht}']/(self.wing['S']*self.wing['mac'])]),
                            # self.HT['V_{h}'] >= 0.4,

                            # HT/VT joint constraint
                            self.HT['b_{ht}']/(2.*self.fuse['w_{fuse}'])*self.HT['\lambda_h']*self.HT['c_{root_h}'] == self.HT['c_{attach}'],

                            # VT height constraint (4*engine radius)
                            self.VT['b_{vt}'] >= 2 * self.engine['d_{f}'],

                            # VT root chord constraint #TODO find better constraint
                            self.VT['c_{root_{vt}}'] <= self.fuse['l_{cone}'],

                            #vertical tail volume coefficient
                            self.VT['V_{vt}'] == self.VT['S_{vt}'] * self.VT['x_{CG_{vt}}']/(self.wing['S']*self.wing['b']),

                            # Vertical bending material coefficient (VT aero loads)
                            self.fuse['B1v'] == self.fuse['r_{M_v}']*2.*self.VT['L_{v_{max}}']/(self.fuse['w_{fuse}']*self.fuse['\\sigma_{M_v}']),

<<<<<<< HEAD


=======
>>>>>>> 0abaa567
                            # Moment of inertia
                            Izwing >= (self.wing['W_{fuel_{wing}}'] + Wwing)/(self.wing['S']*g)* \
                                    self.wing['c_{root}']*self.wing['b']**3*(1./12.-(1-self.wing['\\lambda'])/16), #[SP]
                            Iztail >= (self.fuse['W_{apu}'] + numeng*self.engine['W_{engine}'] + self.fuse['W_{tail}'])*self.VT['l_{vt}']**2/g,
                            #NOTE: Using xwing as a CG surrogate. Reason: xCG moves during flight; want scalar Izfuse
                            Izfuse >= (self.fuse['W_{fuse}'] + self.fuse['W_{payload}'])/self.fuse['l_{fuse}'] * \
                                    (self.fuse['x_{wing}']**3 + self.VT['l_{vt}']**3)/(3.*g),

                            TCS([self.VT['I_{z}'] >= Izwing + Iztail + Izfuse]),

                            #engine system weight constraints
                            Snace == rSnace * np.pi * 0.25 * self.engine['d_{f}']**2,
                            lnace == 0.15 * self.engine['d_{f}'] * rSnace,
                            fSnace == Snace * self.wing['S']**-1,
                            Ainlet == 0.4 * Snace,
                            Afancowl == 0.2 * Snace,
                            Aexh == 0.4 * Snace,
                            Acorecowl == 3 * np.pi * self.engine['d_{LPC}']**2,
                            TCS([Wnace >= ((2.5*Ainlet*units('ft^2/m^2'))*units('1/ft^2') + (0.238*self.engine['d_{f}'] * units('in/m')*Ainlet*units('ft^2/m^2'))*units('1/(in*ft^2)') + 1.9*Afancowl*units('ft^2/m^2')*units('1/ft^2') \
                                + (2.5*Aexh*units('ft^2/m^2'))*units('1/ft^2') + (0.0363*self.engine['d_{f}']*units('in/m')*Aexh*units('ft^2/m^2'))*units('1/(in*ft^2)') + 1.9*Acorecowl*units('ft^2/m^2')*units('1/ft^2'))*units('lbf'),
                            Weadd == feadd * self.engine['W_{engine}']]),
                            TCS([Wpylon >= (Wnace + Weadd + self.engine['W_{engine}']) * fpylon]),
                            TCS([Wengsys >= Wpylon + Wnace + Weadd + self.engine['W_{engine}']]),
                            ])

        #d8 only constraints
        if D80 or D82:
            with SignomialsEnabled():
                constraints.extend([
                    # HT/VT joint constraint
                    self.HT['b_{ht}']/(2.*self.fuse['w_{fuse}'])*self.HT['\lambda_h']*self.HT['c_{root_h}'] == self.HT['c_{attach}'],

                    # VT height constraint (4*engine radius)
                    self.VT['b_{vt}'] >= 2 * self.engine['d_{f}'],

                    # Engine out moment arm,
                    self.VT['y_{eng}'] == 0.5*self.fuse['w_{fuse}'],

                    # Tail weight
                    self.fuse['W_{tail}'] >= 2*WVT + WHT + self.fuse['W_{cone}'],

                    # HT Max Loading
                    TCS([self.HT['L_{{max}_h}'] >= 0.5*rhoTO*Vne**2*self.HT['S_h']*self.HT['C_{L_{hmax}}']]),

                    # HT root moment
                    self.HT['M_r']*self.HT['c_{root_h}'] >= self.HT['N_{lift}']*self.HT['L_{h_{rect}}']*(self.HT['b_{ht}']/4) \
                        + self.HT['N_{lift}']*self.HT['L_{h_{tri}}']*(self.HT['b_{ht}']/6) - self.HT['N_{lift}']*self.fuse['w_{fuse}']*self.HT['L_{{max}_h}']/2., #[SP]


                    # Pin VT joint moment constraint #TODO may be problematic, should check
                    SignomialEquality(self.HT['L_{h_{rect}}']*(self.HT['b_{ht}']/4 - self.fuse['w_{fuse}']),
                                    self.HT['L_{h_{tri}}']*(self.fuse['w_{fuse}'] - self.HT['b_{ht}']/6)), #[SP] #[SPEquality]
                  ])

          #737 only constraints
<<<<<<< HEAD
        if B737800:
=======
          if b737800:
>>>>>>> 0abaa567
               constraints.extend([
                    # Engine out moment arm,
##                    self.VT['y_{eng}'] == ?,

                    # Tail weight
                    self.fuse['W_{tail}'] >= WVT + \
                      WHT + self.fuse['W_{cone}'],

                    # HT root moment
                    TCS([self.HT['M_r'] >= self.HT['L_{{max}_h}']*self.HT['AR_h']*self.HT['p_{ht}']/24]),

                    ])

        self.components = [self.fuse, self.wing, self.engine, self.VT, self.HT]

        return self.components, constraints

    def climb_dynamic(self, state, Nclimb):  # creates an aircraft climb performance model, given a state
        return ClimbP(self, state, Nclimb)

    def cruise_dynamic(self, state, Nclimb): # creates an aircraft cruise performance model, given a state
        return CruiseP(self, state, Nclimb)


class AircraftP(Model):
    """
    Aircraft performance models superclass, contains constraints true for
    all flight segments
    """

    def setup(self, aircraft, state):
        # make submodels
        self.aircraft = aircraft
        self.wingP = aircraft.wing.dynamic(state)
        self.fuseP = aircraft.fuse.dynamic(state)
        self.VTP = aircraft.VT.dynamic(aircraft.fuse,state)
        self.HTP = aircraft.HT.dynamic(aircraft.fuse,aircraft.wing,state)
        self.Pmodels = [self.wingP, self.fuseP, self.VTP, self.HTP]

        # variable definitions
        Vstall = Variable('V_{stall}',120, 'knots', 'Aircraft Stall Speed')
        D = Variable('D', 'N', 'Total Aircraft Drag')
        C_D = Variable('C_D', '-', 'Total Aircraft Drag Coefficient')
        LoD = Variable('L/D','-','Lift-to-Drag Ratio')
        W_avg = Variable(
            'W_{avg}', 'lbf', 'Geometric Average of Segment Start and End Weight')
        W_start = Variable('W_{start}', 'lbf', 'Segment Start Weight')
        W_end = Variable('W_{end}', 'lbf', 'Segment End Weight')
        W_burn = Variable('W_{burn}', 'lbf', 'Segment Fuel Burn Weight')
        WLoadmax = Variable('W_{Load_max}',6664, 'N/m^2', 'Max Wing Loading')
        WLoad = Variable('W_{Load}', 'N/m^2', 'Wing Loading')
        t = Variable('tmin', 'min', 'Segment Flight Time in Minutes')
        thours = Variable('thr', 'hour', 'Segment Flight Time in Hours')

        xAC = Variable('x_{AC}','m','Aerodynamic Center of Aircraft')
        xCG = Variable('x_{CG}','m','Center of Gravity of Aircraft')

        Pcabin = Variable('P_{cabin}','Pa','Cabin Air Pressure')
        W_buoy = Variable('W_{buoy}','lbf','Buoyancy Weight')
        Tcabin = Variable('T_{cabin}','K','Cabin Air Temperature')
        rhocabin = Variable('\\rho_{cabin}','kg/m^3','Cabin Air Density')

        #variables for nacelle drag calcualation
        Vnace = Variable('V_{nacelle}', 'm/s', 'Incoming Nacelle Flow Velocity')
        V2 = Variable('V_2', 'm/s', 'Interior Nacelle Flow Velcoity')
        Vnacrat = Variable('V_{nacelle_ratio}', '-', 'Vnle/Vinf')
        rvnsurf = Variable('rvnsurf', '-', 'Intermediate Nacelle Drag Parameter')
        Cfnace = Variable('C_{f_nacelle}', '-', 'Nacelle Drag Coefficient')
        Renace = Variable('R_{e_nacelle}', '-', 'Nacelle Reynolds Number')
        Cfturb = Variable('C_{f_nacelle}', '-', 'Turbulent Nacelle Skin Friction Coefficient')
        Cdnace = Variable('C_{d_nacelle}', '-', 'Nacelle Drag Coeffecient')
        Dnace = Variable('D_{nacelle}', 'N', 'Drag On One Nacelle')

        constraints = []

        with SignomialsEnabled():
            constraints.extend([
            # Cabin Air properties
            rhocabin == Pcabin/(state['R']*Tcabin),
            Pcabin == 75000*units('Pa'),
            Tcabin == 297*units('K'),

            # Buoyancy weight #TODO relax the equality
            SignomialEquality(W_buoy,(rhocabin - state['\\rho'])*g*aircraft['V_{cabin}']),  #[SP] #[SPEquality]
            # W_buoy >= (rhocabin - state['\\rho'])*g*aircraft['V_{cabin}'], # [SP]

            # speed must be greater than stall speed
            state['V'] >= Vstall,

            # compute the drag
            D >= self.wingP['D_{wing}'] + self.fuseP['D_{fuse}'] + self.VTP['D_{vt}'] + self.HTP['D_{ht}'] + aircraft['numeng'] * Dnace,
            C_D == D/(.5*state['\\rho']*state['V']**2 * self.aircraft.wing['S']),
            LoD == W_avg/D,

            # Wing looading
            WLoad == .5 * self.wingP['C_{L}'] * self.aircraft['S'] * state.atm['\\rho'] * state['V']**2 / self.aircraft.wing['S'],

            # Geometric average of start and end weights of flight segment
            W_avg >= (W_start * W_end)**.5 + W_buoy, # Buoyancy weight included in Breguet Range

            # Maximum wing loading constraint
            WLoad <= WLoadmax,

            # Flight time unit conversion
            t == thours,

            #VTP constraints
            TCS([aircraft.fuse['l_{fuse}'] >= aircraft.VT['\\Delta x_{trail_v}'] + xCG]),
            TCS([aircraft.VT['x_{CG_{vt}}'] <= xCG + (aircraft.VT['\\Delta x_{lead_v}']+aircraft.VT['\\Delta x_{trail_v}'])/2]),
            aircraft.VT['x_{CG_{vt}}'] <= aircraft.fuse['l_{fuse}'],

            # Drag of a windmilling engine (VT sizing)
            TCS([aircraft.VT['D_{wm}'] >= 0.5*aircraft.VT['\\rho_{TO}']*aircraft.VT['V_1']**2*aircraft.engine['A_2']*aircraft.VT['C_{D_{wm}}']]),

            # Center of gravity constraints #TODO Refine
            xCG >= aircraft['x_{CG_{min}}'],

            # CG CONSTRAINT #TODO improve; how to account for decreasing fuel volume?
            TCS([xCG*W_avg >= 0.5*(aircraft.fuse['W_{fuse}']+aircraft.fuse['W_{payload}'])*aircraft.fuse['l_{fuse}'] \
                    + (aircraft['W_{tail}']+aircraft['numeng']*aircraft['W_{engine}'])*aircraft['x_{tail}'] \
                    + aircraft['W_{wing}']*aircraft.fuse['x_{wing}']]),
                    #+ (aircraft['W_avg'] - ,

            # Wing location constraints

            # Aircraft trim conditions
            TCS([xAC/aircraft.wing['mac'] <= self.wingP['c_{m_{w}}']/self.wingP['C_{L}'] + xCG/aircraft.wing['mac'] + \
                              aircraft.HT['V_{h}']*(self.HTP['C_{L_h}']/self.wingP['C_{L}'])]),

            # Tail aspect ratio and lift constraints
            aircraft.HT['AR_h'] >= 6, #TODO change to tip Re constraint
            self.HTP['C_{L_h}'] >= 0.01, #TODO remove

            # HT/VT moment arm constraints
            TCS([aircraft.HT['l_{ht}'] <= aircraft.HT['x_{CG_{ht}}'] - xCG]),
            TCS([aircraft.VT['l_{vt}'] <= aircraft.VT['x_{CG_{vt}}'] - xCG]),

           # Tail downforce penalty to wing lift
            self.wingP['L_w'] >= W_avg + self.HTP['L_h'],

            # Wing location and AC constraints
            TCS([xCG + self.HTP['\\Delta x_{{trail}_h}'] <= aircraft.fuse['l_{fuse}']]), #TODO tighten
            xAC == aircraft['x_{wing}'], #TODO improve, only works because cmw == 0.1
            SignomialEquality(xAC,xCG + self.HTP['\\Delta x_w']),

            TCS([aircraft.HT['x_{CG_{ht}}'] <= xCG + 0.5*(self.HTP['\\Delta x_{{trail}_h}'] + self.HTP['\\Delta x_{{lead}_h}'])]), #TODO tighten

            # Static margin constraint with and without dxCG #TODO validate if this works as intended
            self.wingP['c_{m_{w}}'] == 0.1,
            TCS([aircraft['SM_{min}'] + aircraft['\\Delta x_{CG}']/aircraft.wing['mac'] <=
                                            aircraft.HT['V_{h}']*aircraft.HT['m_{ratio}'] \
                                          + self.wingP['c_{m_{w}}']/aircraft.wing['C_{L_{wmax}}'] + \
                                            aircraft.HT['V_{h}']*aircraft.HT['C_{L_{hmax}}']/aircraft.wing['C_{L_{wmax}}']]), # [SP]
            TCS([aircraft['SM_{min}'] <=
                                            aircraft.HT['V_{h}']*aircraft.HT['m_{ratio}'] \
                                          + self.wingP['c_{m_{w}}']/aircraft.wing['C_{L_{wmax}}'] + \
                                            aircraft.HT['V_{h}']*aircraft.HT['C_{L_{hmax}}']/aircraft.wing['C_{L_{wmax}}']]), # [SP]

            # SignomialEquality(SM + aircraft['\\Delta x_{CG}']/aircraft.wing['mac'],
            #                                 aircraft.HT['V_{h}']*aircraft.HT['m_{ratio}'] \
            #                               + self.wingP['c_{m_{w}}']/aircraft.wing['C_{L_{wmax}}'] + \
            #                                 aircraft.HT['V_{h}']*aircraft.HT['C_{L_{hmax}}']/aircraft.wing['C_{L_{wmax}}']),

          #nacelle drag
          Renace == state['\\rho']*state['V'] * aircraft['l_{nacelle}']/state['\\mu'],
          Cfnace == 0.0743/(Renace**(0.2)), #from http://www.calpoly.edu/~kshollen/ME347/Handouts/Friction_Drag_Coef.pdf
          Vnace == aircraft['r_{vnace}'] * state['V'],
          Vnacrat >= 2*Vnace/state['V'] - V2/state['V'],
          rvnsurf**3 >= 0.25*(Vnacrat + aircraft['r_{vnace}'])*(Vnacrat**2 + aircraft['r_{vnace}']**2),
          Cdnace == aircraft['f_{S_nacelle}'] * Cfnace[0] * rvnsurf **3,
          Dnace == Cdnace * 0.5 * state['\\rho'] * state['V']**2 * aircraft['S'],
           ])

        return self.Pmodels, constraints

class ClimbP(Model): # Climb performance constraints

    def setup(self, aircraft, state, Nclimb, **kwargs):
        # submodels
        self.aircraft = aircraft
        self.aircraftP = AircraftP(aircraft, state)
        self.wingP = self.aircraftP.wingP
        self.fuseP = self.aircraftP.fuseP
        self.engine = aircraft.engine

        # variable definitions
        theta = Variable('\\theta', '-', 'Aircraft Climb Angle')
        excessP = Variable('excessP', 'W', 'Excess Power During Climb')
        RC = Variable('RC', 'feet/min', 'Rate of Climb/Decent')
        dhft = Variable(
            'dhft', 'feet', 'Change in Altitude Per Climb Segment [feet]')
        RngClimb = Variable('RngClimb', 'nautical_miles',
                            'Down Range Covered in Each Climb Segment')

        # constraints
        constraints = []

        constraints.extend([
            # Thrust >= Drag + Vertical Potential Energy
            self.aircraft['numeng'] * self.engine['F'][:Nclimb] >= self.aircraftP[
                'D'] + self.aircraftP['W_{avg}'] * theta,

            # Excess power for climb
           TCS([excessP + state['V'] * self.aircraftP['D'] <= state['V']
                 * aircraft['numeng'] * self.engine['F'][:Nclimb]]),

            RC == excessP / self.aircraftP['W_{avg}'],
            RC >= 500 * units('ft/min'),

            # Climb angle and rate constraint
            theta * state['V'] == RC,

            dhft == self.aircraftP['tmin'] * RC,

            # Small angle assumption during climb
            RngClimb == self.aircraftP['thr'] * state['V'],
        ])

        return constraints + self.aircraftP


class CruiseP(Model): # Cruise performance constraints

    def setup(self, aircraft, state, Nclimb, **kwargs):
        self.aircraft = aircraft
        self.aircraftP = AircraftP(aircraft, state)
        self.wingP = self.aircraftP.wingP
        self.fuseP = self.aircraftP.fuseP
        self.engine = aircraft.engine
        
        # variable definitions
        z_bre = Variable('z_{bre}', '-', 'Breguet Parameter')
        Rng = Variable('Rng', 'nautical_miles', 'Cruise Segment Range')

        constraints = []

        constraints.extend([
            # Steady level flight constraint on D
            self.aircraftP['D'] == aircraft[
                'numeng'] * self.engine['F'][Nclimb:],

            # Taylor series expansion to get the weight term
            TCS([self.aircraftP['W_{burn}'] / self.aircraftP['W_{end}'] >=
                 te_exp_minus1(z_bre, nterm=3)]),

            # Breguet range eqn
            TCS([z_bre >= (self.engine['TSFC'][Nclimb:] * self.aircraftP['thr'] *
                           self.aircraftP['D']) / self.aircraftP['W_{avg}']]),

            # Time
            self.aircraftP['thr'] * state['V'] == Rng,
        ])

        return constraints + self.aircraftP


class CruiseSegment(Model): # Combines FlightState and Aircraft to form a cruise flight segment
    def setup(self, aircraft, Nclimb, **kwargs):
        self.state = FlightState()
        self.cruiseP = aircraft.cruise_dynamic(self.state, Nclimb)
        return self.state, self.cruiseP


class ClimbSegment(Model): # Combines FlightState and Aircraft to form a climb flight segment
    def setup(self, aircraft, Nclimb, **kwargs):
        self.state = FlightState()
        self.climbP = aircraft.climb_dynamic(self.state, Nclimb)
        return self.state, self.climbP

class StateLinking(Model):
    """
    link all the state model variables
    """
    def setup(self, climbstate, cruisestate, enginestate, Nclimb, Ncruise):
        statevarkeys = ['p_{sl}', 'T_{sl}', 'L_{atm}', 'M_{atm}', 'P_{atm}', 'R_{atm}',
                        '\\rho', 'T_{atm}', '\\mu', 'T_s', 'C_1', 'h', 'hft', 'V', 'a', 'R', '\\gamma', 'M']
        constraints = []
        for i in range(len(statevarkeys)):
            varkey = statevarkeys[i]
            for i in range(Nclimb):
                constraints.extend([
                    climbstate[varkey][i] == enginestate[varkey][i]
                    ])
            for i in range(Ncruise):
                constraints.extend([
                    cruisestate[varkey][i] == enginestate[varkey][i+Nclimb]
                    ])           
        
        return constraints

class Mission(Model):
    """
    Mission superclass, links together all subclasses into an optimization problem
    """

    def setup(self, **kwargs):
        # define the number of each flight segment
        Nclimb = 2
        Ncruise = 2

        eng = 0
        
        # vectorize
        with Vectorize(Nclimb + Ncruise):
            enginestate = FlightState()

        # build required submodels
        aircraft = Aircraft(Nclimb, Ncruise, enginestate, eng)

        # vectorize
        with Vectorize(Nclimb):
            climb = ClimbSegment(aircraft, Nclimb)

        with Vectorize(Ncruise):
            cruise = CruiseSegment(aircraft, Nclimb)

        statelinking = StateLinking(climb.state, cruise.state, enginestate, Nclimb, Ncruise)

        # declare new variables
        W_ftotal = Variable('W_{f_{total}}', 'lbf', 'Total Fuel Weight')
        W_fclimb = Variable('W_{f_{climb}}', 'lbf',
                            'Fuel Weight Burned in Climb')
        W_fcruise = Variable('W_{f_{cruise}}', 'lbf',
                             'Fuel Weight Burned in Cruise')
        W_total = Variable('W_{total}', 'lbf', 'Total Aircraft Weight')
        W_dry = Variable('W_{dry}', 'lbf', 'Zero Fuel Aircraft Weight')
        CruiseAlt = Variable('CruiseAlt', 'ft', 'Cruise Altitude [feet]')
        ReqRng = Variable('ReqRng', 'nautical_miles', 'Required Cruise Range')
        RngCruise = Variable('RngCruise', 'nautical_miles', 'Total Cruise Range')
        ReserveFraction = Variable('ReserveFraction', '-', 'Fuel Reserve Fraction')
        W_fprimary = Variable('W_{f_{primary}}', 'N', 'Total Fuel Weight Less Fuel Reserves')

        h = climb.state['h']
        hftClimb = climb.state['hft']
        dhft = climb.climbP['dhft']
        hftCruise = cruise.state['hft']

        # make overall constraints
        constraints = []

        constraints.extend([
            #set the wing lift
            aircraft['L_{max}'] >= aircraft.wing['N_{lift}'] * W_total + aircraft.HT['L_{{max}_h}'],

            #compute the aircraft's zero fuel weight
            TCS([aircraft['W_{fuse}'] + aircraft['W_{payload}'] + aircraft['numeng']
                 * aircraft['W_{engsys}'] + aircraft['W_{tail}'] + aircraft['W_{wing}'] <= W_dry]),

            # Total takeoff weight constraint
            TCS([W_ftotal + W_dry <= W_total]),

            climb.climbP.aircraftP['W_{start}'][0] == W_total,
            climb.climbP.aircraftP[
                'W_{end}'][-1] == cruise.cruiseP.aircraftP['W_{start}'][0],

            # similar constraint 1
            TCS([climb.climbP.aircraftP['W_{start}'] >= climb.climbP.aircraftP[
                'W_{end}'] + climb.climbP.aircraftP['W_{burn}']]),
            # similar constraint 2
            TCS([cruise.cruiseP.aircraftP['W_{start}'] >= cruise.cruiseP.aircraftP[
                'W_{end}'] + cruise.cruiseP.aircraftP['W_{burn}']]),

            climb.climbP.aircraftP['W_{start}'][
                1:] == climb.climbP.aircraftP['W_{end}'][:-1],
            cruise.cruiseP.aircraftP['W_{start}'][
                1:] == cruise.cruiseP.aircraftP['W_{end}'][:-1],

            TCS([W_dry <= cruise.cruiseP.aircraftP['W_{end}'][-1]]),

            TCS([W_ftotal >= W_fprimary + ReserveFraction * W_fprimary]),
            TCS([W_fprimary >= W_fclimb + W_fcruise]),
            TCS([W_fclimb >= sum(climb.climbP.aircraftP['W_{burn}'])]),
            TCS([W_fcruise >= sum(cruise.cruiseP.aircraftP['W_{burn}'])]),

            # Altitude constraints
            hftCruise >= CruiseAlt,
            TCS([hftClimb[1:Ncruise] >= hftClimb[:Ncruise - 1] + dhft[1:Ncruise]]),
            TCS([hftClimb[0] >= dhft[0]]),
            hftClimb[-1] <= hftCruise,

            # Compute dh
            dhft == hftCruise / Nclimb,

            #compute fuel burn from TSFC
            cruise.cruiseP.aircraftP['W_{burn}'] == aircraft['numeng']*aircraft.engine['TSFC'][Nclimb:] * cruise['thr'] * aircraft.engine['F'][Nclimb:],              
            climb.climbP.aircraftP['W_{burn}'] == aircraft['numeng']*aircraft.engine['TSFC'][:Nclimb] * climb['thr'] * aircraft.engine['F'][:Nclimb],

            # Thrust constraint
            aircraft.VT['T_e'] == climb.climbP.engine['F'][0],

            # Set the range for each cruise segment, doesn't take credit for
            # down range distance covered during climb
            cruise.cruiseP['Rng'] == RngCruise / (Ncruise),

            # Wing fuel constraints
            aircraft.wing['W_{fuel_{wing}}'] == W_ftotal/aircraft.wing['FuelFrac'],

            # Cruise Mach Number constraint
            cruise['M'] >= aircraft['M_{min}'],

          #nacelle drag constraint
          #elevated this constarint to mission for dimensionality
          cruise.cruiseP['V_2'] == aircraft.engine['M_2'][Nclimb:]*cruise.state['a'],
          climb.climbP['V_2'] == aircraft.engine['M_2'][:Nclimb]*climb.state['a'],
        ])

        if D80 or D82:
             constraints.extend([
                    # Set the BLI Benefit
                    climb.climbP.fuseP['f_{BLI}'] == 0.91,
                    cruise.cruiseP.fuseP['f_{BLI}'] == 0.91,
                  ])

        with SignomialsEnabled():
            constraints.extend([
                #set the range constraints
                TCS([sum(climb['RngClimb']) + RngCruise >= ReqRng]),
                ])
        
        M2 = .6
        M25 = .6
        M4a = .1025
        M0 = .5

        engineclimb = [
            aircraft.engine.engineP['M_2'][:Nclimb] == climb['M'],
            aircraft.engine.engineP['M_{2.5}'][:Nclimb] == M25,
            aircraft.engine.engineP['hold_{2}'][:Nclimb] == 1+.5*(1.398-1)*M2**2,
            aircraft.engine.engineP['hold_{2.5}'][:Nclimb] == 1+.5*(1.354-1)*M25**2,
            aircraft.engine.engineP['c1'][:Nclimb] == 1+.5*(.401)*M0**2,

            #constraint on drag and thrust
            aircraft['numeng']*aircraft.engine['F_{spec}'][:Nclimb] >= climb['D'] + climb['W_{avg}'] * climb['\\theta'],

            #climb rate constraints
            TCS([climb['excessP'] + climb.state['V'] * climb['D'] <=  climb.state['V'] * aircraft['numeng'] * aircraft.engine['F_{spec}'][:Nclimb]]),
            ]

        if D80 or D82:
             M2 = .6
             M25 = .6
             M4a = .1025
             M0 = .72
        if b737800:
             M2 = .6
             M25 = .6
             M4a = .1025
             M0 = .8


        enginecruise = [
            aircraft.engine.engineP['M_2'][Nclimb:] == cruise['M'],
            aircraft.engine.engineP['M_{2.5}'][Nclimb:] == M25,
            aircraft.engine.engineP['hold_{2}'][Nclimb:] == 1+.5*(1.398-1)*M2**2,
            aircraft.engine.engineP['hold_{2.5}'][Nclimb:] == 1+.5*(1.354-1)*M25**2,
            aircraft.engine.engineP['c1'][Nclimb:] == 1+.5*(.401)*M0**2,
            
            #steady level flight constraint on D 
            cruise['D'] == aircraft['numeng'] * aircraft.engine['F_{spec}'][Nclimb:],

            #breguet range eqn
            TCS([cruise['z_{bre}'] >= (aircraft.engine['TSFC'][Nclimb:] * cruise['thr']*
            cruise['D']) / cruise['W_{avg}']]),
            ]


        self.cost = W_ftotal

        return constraints, aircraft, climb, cruise, enginestate, statelinking, engineclimb, enginecruise


if D80 or D82:
     M4a = .1025
     fan = 1.60474
     lpc  = 4.98
     hpc = 35/8

if b737800:
     M4a = .1025
     fan = 1.685
     lpc  = 8/1.685
     hpc = 30/8


substitutions = {
        # 'V_{stall}'   : 120,
        '\\delta_P_{over}': 12*units('psi'),
        'N_{land}': 6,
        'SPR': 8,
        'p_s': 81.*units('cm'),
        'ReqRng': 3000*units('nmi'),
        '\\theta_{db}' : 0.366,
##        'CruiseAlt': 36632*units('ft'),
        'numeng': 2,
        'n_{pax}': 180,
        'W_{avg. pass}': 180*units('lbf'),
        'W_{carry on}': 15*units('lbf'),
        'W_{cargo}': 10000*units('N'),
        'W_{checked}':40*units('lbf'),
        'W_{fix}': 3000*units('lbf'),
        'w_{aisle}': 0.51*units('m'),
        'w_{seat}': 0.5*units('m'),
        'w_{sys}': 0.1*units('m'),
        'r_E': 1,  # [TAS]
        '\\lambda_{cone}': 0.3,  # [TAS]
        '\\rho_{cone}': 2700,#*units('kg/m^3'),  # [TAS]
        '\\rho_{bend}': 2700,#*units('kg/m^3'),  # [TAS]
        '\\rho_{floor}': 2700,#*units('kg/m^3'),  # [TAS]
        '\\rho_{skin}': 2700,#*units('kg/m^3'),  # [TAS]
        '\\sigma_{floor}': 30000 / 0.000145, # [TAS] [Al]
        '\\sigma_{skin}': 15000 / 0.000145,  # [TAS] [Al]
        '\\tau_{floor}': 30000 / 0.000145, # [TAS] [Al]
        'W\'\'_{floor}': 60,  # [TAS]
        'W\'\'_{insul}': 22,  # [TAS]
        'W\'_{seat}': 150*units('N'),  # [TAS]
        'W\'_{window}': 145.,  # [TAS]

        # TASOPT Fuselage substitutions
        'l_{nose}': 29*0.3048, #units('m')

        # Fractional weights
        'f_{fadd}': 0.2,  # [TAS]
        'f_{frame}': 0.25,  # [Philippe]
        'f_{lugg,1}': 0.4,  # [Philippe]
        'f_{lugg,2}': 0.1,  # [Philippe]
        'f_{padd}': 0.4,  # [TAS]

        # Wing substitutions
        'C_{L_{wmax}}': 2.25, # [TAS]
        '\\tan(\\Lambda)': tan(sweep * pi / 180),
        '\\alpha_{max,w}': 0.1,  # (6 deg)
        '\\cos(\\Lambda)': cos(sweep * pi / 180),
        '\\eta': 0.97,
        '\\rho_0': 1.225*units('kg/m^3'),
        '\\rho_{fuel}': 817*units('kg/m^3'),  # Kerosene [TASOPT]
        'FuelFrac': 0.9,

        # VT substitutions
       'C_{D_{wm}}': 0.5, # [2]
       'C_{L_{vmax}}': 2.6, # [TAS]
       'V_1': 70*units('m/s'),
       '\\rho_{TO}': 1.225*units('kg/m^3'),
        '\\tan(\\Lambda_{vt})': np.tan(40*np.pi/180),
        'c_{l_{vtEO}}': 0.5, # [TAS]
        'e_v': 0.8,
        # 'y_{eng}': 4.83*units('m'), # [3]
        'V_{land}': 72*units('m/s'),
        # 'I_{z}': 12495000, # estimate for late model 737 at max takeoff weight (m l^2/12)
        '\\dot{r}_{req}': 0.174533, # 10 deg/s/s yaw rate acceleration
        'N_{spar}': 2,

        # HT substitutions
        '\\alpha_{max,h}': 2.5,
        '\\tan(\\Lambda_{ht})': tan(30*pi/180),
        'C_{L_{hmax}}': 1.225,#2.0, # [TAS]
        'SM_{min}': 0.05,
        '\\Delta x_{CG}': 2.0*units('m'),
        'x_{CG_{min}}' : 13.0*units('m'),

        #engine system subs
        'rSnace': 6,
        'f_{pylon}': 0.05,
        'f_{eadd}': 0.1,

        #nacelle drag calc parameter
       'r_{vnace}': 0.925,

        # Cabin air substitutions in AircraftP

        #set the fuel reserve fraction
        'ReserveFraction': .20,
}

if D80 or D82:
     substitutions.update(
     {   # Engine substitutions
        '\\pi_{tn}': .995,
        '\pi_{b}': .94,
        '\pi_{d}': .995,
        '\pi_{fn}': .985,
        'T_{ref}': 288.15,
        'P_{ref}': 101.325,
        '\eta_{HPshaft}': .97,
        '\eta_{LPshaft}': .97,
        'eta_{B}': .9827,

        '\pi_{f_D}': fan,
        '\pi_{hc_D}': hpc,
        '\pi_{lc_D}': lpc,

        '\\alpha_{OD}': 6.97,
        '\\alpha_{max}': 6.97,

        'hold_{4a}': 1+.5*(1.313-1)*M4a**2,
        'r_{uc}': .01,
        '\\alpha_c': .19036,
        'T_{t_f}': 435,

        'M_{takeoff}': .9556,

        'G_f': 1,

        'h_f': 43.003,

        'Cp_t1': 1280,
        'Cp_t2': 1184,
        'Cp_c': 1216,

        'HTR_{f_SUB}': 1-.3**2,
        'HTR_{lpc_SUB}': 1 - 0.6**2,
     })
     
if b737800:
     substitutions.update(
     {  # Engine substitutions
        '\\pi_{tn}': .989,
        '\pi_{b}': .94,
        '\pi_{d}': .998,
        '\pi_{fn}': .98,
        'T_{ref}': 288.15,
        'P_{ref}': 101.325,
        '\eta_{HPshaft}': .97,
        '\eta_{LPshaft}': .97,
        'eta_{B}': .9827,

        '\pi_{f_D}': fan,
        '\pi_{hc_D}': hpc,
        '\pi_{lc_D}': lpc,

        '\\alpha_{OD}': 5.1,
        '\\alpha_{max}': 5.1,

        'hold_{4a}': 1+.5*(1.313-1)*M4a**2,
        'r_{uc}': .01,
        '\\alpha_c': .19036,
        'T_{t_f}': 435,

        'M_{takeoff}': .9556,

        'G_f': 1,

        'h_f': 43.003,

        'Cp_t1': 1280,
        'Cp_t2': 1184,
        'Cp_c': 1216,

        'HTR_{f_SUB}': 1-.3**2,
        'HTR_{lpc_SUB}': 1 - 0.6**2,
     })

if __name__ == '__main__':

    if sweeps == False:
        m = Mission()
        m.substitutions.update(substitutions)
        # m = Model(m.cost,BCS(m))
        if D80:
            print('D80 executing...')
            # for constraint in m.flat(constraintsets=False):
            #         if 'l_{nose}' in constraint.varkeys:
            #             print constraint
            sweep = 27.566
            m.substitutions.update({
                #Fuselage subs
                'f_{seat}':0.1,
                'W\'_{seat}':1, # Seat weight determined by weight fraction instead
                'f_{string}':0.35,
                'AR':10.8730,
                'h_{floor}': 0.13,
                'R_{fuse}' : 1.715,
                'w_{db}': 0.93,
                # 'b':116.548*0.3048,#units('ft'),
                # 'c_0': 17.4*0.3048,#units('ft'),
                #HT subs
                'AR_h': 8.25,
                '\\lambda_h' : 0.25,
                '\\tan(\\Lambda_{ht})':np.tan(20*np.pi/180), #tangent of HT sweep

                #VT subs
                'A_{vt}' : 2.0,
                '\\lambda_{vt}': 0.3,
                '\\tan(\\Lambda_{vt})':np.tan(25*np.pi/180),

                # Minimum Cruise Mach Number
                'M_{min}': 0.8,
            })
            m.substitutions.__delitem__('\\theta_{db}')

        if D82:
            print('D82 executing...')
            sweep = 13.237
            m.substitutions.update({
                #Fuselage subs
                'f_{seat}':0.1,
                'W\'_{seat}':1, # Seat weight determined by weight fraction instead
                'f_{string}':0.35,
                'AR':15.749,
                'h_{floor}': 0.13,
                'R_{fuse}' : 1.715,
                '\\delta R_{fuse}': 0.43,
                'w_{db}': 0.93,
                'b_{max}':140.0*0.3048,
                # 'c_0': 17.4*0.3048,#units('ft'),
                '\\delta_P_{over}': 8.382*units('psi'),

                #HT subs
                'AR_h': 12.,
                '\\lambda_h' : 0.3,
                '\\tan(\\Lambda_{ht})': np.tan(8*np.pi/180), # tangent of HT sweep
                # 'V_{h}': 0.895,

                #VT subs
                'A_{vt}' : 2.2,
                '\\lambda_{vt}': 0.3,
                '\\tan(\\Lambda_{vt})': np.tan(25*np.pi/180), # tangent of VT sweep
##                'V_{vt}': .03,

                #Wing subs
                'C_{L_{wmax}}': 2.15,

                # Minimum Cruise Mach Number
                'M_{min}': 0.72,
            })
            m.substitutions.__delitem__('\\theta_{db}')

        m = relaxed_constants(m)
        
        sol = m.localsolve( verbosity = 4, iteration_limit=50)

        post_process(sol)

        percent_diff(sol, 2)

    if sweeps:
        if sweepSMmin:
            m = Mission()
            m.substitutions.update(substitutions)
            SMminArray = np.linspace(0.05,0.5,n)
            m.substitutions.update({'SM_{min}': ('sweep',SMminArray)})
            m = relaxed_constants(m)
            solSMsweep = m.localsolve(verbosity = 4, skipsweepfailures=True)

            if plot:
                plt.plot(solSMsweep('SM_{min}'), solSMsweep('S_h'), '-r')
                plt.xlabel('Minimum Allowed Static Margin')
                plt.ylabel('Horizontal Tail Area [m$^2$]')
                plt.title('Horizontal Tail Area vs Min Static Margin')
                plt.savefig('CFP_Sweeps/S_{h}-vs-SM_{min}.pdf')
                plt.show(), plt.close()

                plt.plot(solSMsweep('SM_{min}'), solSMsweep('V_{h}'), '-r')
                plt.xlabel('Minimum Allowed Static Margin')
                plt.ylabel('Horizontal Tail Volume Coefficient')
                plt.title('Horizontal Tail Volume Coefficient vs Min Static Margin')
                plt.savefig('CFP_Sweeps/V_{h}-vs-SM_{min}.pdf')
                plt.show(), plt.close()

##                plt.plot(solSMsweep('SM_{min}'), np.mean(solSMsweep('x_{CG}_Mission, CruiseSegment, CruiseP, AircraftP'),axis = 1), '-r')
##                plt.xlabel('Minimum Allowed Static Margin')
##                plt.ylabel('CG Location [m]')
##                plt.title('CG Location vs Min Static Margin')
##                plt.savefig('CFP_Sweeps/x_{CG}-vs-SM_{min}.pdf')
##                plt.show(), plt.close()

        if sweepReqRng:
            m = Mission()
            m.substitutions.update(substitutions)
            ReqRngArray = np.linspace(500,3000,n)
            m.substitutions.update({'ReqRng': ('sweep',ReqRngArray)})
            m = relaxed_constants(m)
            solReqRngsweep = m.localsolve(verbosity=2, iteration_limit=25, skipsweepfailures=True)

            if plot:
                plt.plot(solReqRngsweep('ReqRng'),solReqRngsweep('W_{f_{total}}'))
                plt.xlabel('Range [nmi]')
                plt.ylabel('Total Fuel Weight [lbf]')
                plt.title('Total Fuel Weight vs Range')
                plt.savefig('CFP_Sweeps/W_ftotal-vs-ReqRng.pdf')
                plt.show(), plt.close()

                plt.plot(solReqRngsweep('ReqRng'),solReqRngsweep('W_{dry}'))
                plt.xlabel('Range [nmi]')
                plt.ylabel('Dry Weight [lbf]')
                plt.title('Dry Weight vs Range')
                plt.savefig('CFP_Sweeps/W_dry-vs-ReqRng.pdf')
                plt.show(), plt.close()

                plt.plot(solReqRngsweep('ReqRng'),solReqRngsweep('S'))
                plt.xlabel('Range [nmi]')
                plt.ylabel('Wing Area [m^2]')
                plt.title('Wing Area vs Range')
                plt.savefig('CFP_Sweeps/S-vs-ReqRng.pdf')
                plt.show(), plt.close()

                plt.plot(solReqRngsweep('ReqRng'),solReqRngsweep('b'))
                plt.xlabel('Range [nmi]')
                plt.ylabel('Wing Span [m]')
                plt.title('Wing Span vs Range')
                plt.savefig('CFP_Sweeps/b-vs-ReqRng.pdf')
                plt.show(), plt.close()

        if sweepthetadb:
            m = Mission()
            m.substitutions.update(substitutions)
            thetadbArray = np.linspace(0,0.5,n)
            m.substitutions.update({'\\theta_{db}': ('sweep', thetadbArray)})
            m = relaxed_constants(m)
            solthetadbsweep = m.localsolve(verbosity=2, iteration_limit=25, skipsweepfailures=True)

            if plot:
                plt.plot(solthetadbsweep('\\theta_{db}'),solthetadbsweep('W_{f_{total}}'))
                plt.xlabel('Fuselage Joint Angle [radians]')
                plt.ylabel('Total Fuel Weight [lbf]')
                plt.title('Total Fuel Weight vs Fuselage Joint Angle')
                plt.savefig('CFP_Sweeps/W_ftotal-vs-thetadb.pdf')
                plt.show(), plt.close()

                plt.plot(solthetadbsweep('\\theta_{db}'),solthetadbsweep('W_{dry}'))
                plt.xlabel('Fuselage Joint Angle [radians]')
                plt.ylabel('Dry Weight [lbf]')
                plt.title('Dry Weight vs Fuselage Joint Angle')
                plt.savefig('CFP_Sweeps/W_dry-vs-thetadb.pdf')
                plt.show(), plt.close()

                plt.plot(solthetadbsweep('\\theta_{db}'),solthetadbsweep('W_{fuse}'))
                plt.xlabel('Fuselage Joint Angle [radians]')
                plt.ylabel('Fuselage Weight [lbf]')

                plt.title('Fuselage Weight vs Fuselage Joint Angle')
                plt.savefig('CFP_Sweeps/W_fuse-vs-thetadb.pdf')
                plt.show(), plt.close()

        if sweepdxCG:
            m = Mission()
            m.substitutions.update(substitutions)
            dxCGArray = np.linspace(0.5,3.5,n)
            m.substitutions.update({'\\Delta x_{CG}': ('sweep',dxCGArray)})
            m = relaxed_constants(m)
            soldxCGsweep = m.localsolve(verbosity=2,skipsweepfailures=True)

            if plot:
                plt.plot(soldxCGsweep('\\Delta x_{CG}'),soldxCGsweep('V_{h}'),'-r')
                plt.xlabel('Allowed CG shift [m]')
                plt.ylabel('Horizontal Tail Volume Coefficient')
                plt.title('Horizontal Tail Volume Coefficient vs Allowed CG Shift')
                plt.savefig('CFP_Sweeps/Vht-vs-dxCG.pdf')
                plt.show(), plt.close()

                plt.plot(soldxCGsweep('\\Delta x_{CG}'),np.mean(soldxCGsweep('x_{CG}_Mission, CruiseSegment, CruiseP, AircraftP'),axis = 1), '-r')
                plt.xlabel('Allowed CG shift [m]')
                plt.ylabel('Nominal CG location [m]')
                plt.title('CG Location vs Allowed CG Shift')
                plt.savefig('CFP_Sweeps/xCG-vs-dxCG.pdf')

                plt.plot(soldxCGsweep('\\Delta x_{CG}'),np.mean(soldxCGsweep('x_{AC}_Mission, CruiseSegment, CruiseP, AircraftP'),axis = 1), '-r')
                plt.xlabel('Allowed CG shift [m]')
                plt.ylabel('Average AC location [m]')
                plt.title('AC Location vs Allowed CG Shift')
                plt.savefig('CFP_Sweeps/xAC-vs-dxCG.pdf')

        if sweepxCG:
            m = Mission()
            m.substitutions.update(substitutions)
            xCGArray = np.linspace(8,14,n)
            m.substitutions.update({'x_{CG_{min}}': ('sweep',xCGArray)})
            m = relaxed_constants(m)
            solxCGsweep = m.localsolve(verbosity=2,skipsweepfailures=True,iteration_limit=30)

            if plot:
                plt.plot(solxCGsweep('x_{CG_{min}}'),solxCGsweep('V_{h}'),'-r')
                plt.xlabel('Max Forward CG [m]')
                plt.ylabel('Horizontal Tail Volume Coefficient')
                plt.title('Horizontal Tail Volume Coefficient vs Max Forward CG')
                plt.savefig('CFP_Sweeps/Vht-vs-xCG.pdf')
                plt.show(), plt.close()

                plt.plot(solxCGsweep('x_{CG_{min}}'),np.mean(solxCGsweep('x_{CG}_Mission, CruiseSegment, CruiseP, AircraftP'),axis = 1), '-r')
                plt.xlabel('Max Forward CG [m]')
                plt.ylabel('Nominal CG location [m]')
                plt.title('CG Location vs Max Forward CG')
                plt.savefig('CFP_Sweeps/xCG-vs-xCG.pdf')
                plt.show(), plt.close()

                plt.plot(solxCGsweep('x_{CG_{min}}'),np.mean(solxCGsweep('x_{AC}_Mission, CruiseSegment, CruiseP, AircraftP'),axis = 1), '-r')
                plt.xlabel('Max Forward CG [m]')
                plt.ylabel('Average AC location [m]')
                plt.title('AC Location vs Max Forward CG')
                plt.savefig('CFP_Sweeps/xAC-vs-xCG.pdf')
                plt.show(), plt.close()

        if sweepCruiseAlt:
            m = Mission()
            m.substitutions.update(substitutions)
            CruiseAltArray = np.linspace(25000,40000,n)
            m.substitutions.update({'CruiseAlt': ('sweep',CruiseAltArray)})
            m = relaxed_constants(m)
            solCruiseAltsweep = m.localsolve(verbosity=2,skipsweepfailures=True,iteration_limit=30)

            if plot:
                plt.plot(solCruiseAltsweep('CruiseAlt'),solCruiseAltsweep('W_{f_{total}}'))
                plt.xlabel('Cruise Altitude [ft]')
                plt.ylabel('Mission Fuel Burn [lbs]')
                plt.title('Fuel Burn vs Cruise Altitude')
                plt.savefig('CFP_Sweeps/Wftotal-vs-CruiseAlt.pdf')
                plt.show(), plt.close()

                plt.plot(solCruiseAltsweep('CruiseAlt'),solCruiseAltsweep('AR'))
                plt.xlabel('Cruise Altitude [ft]')
                plt.ylabel('Aspect Ratio')
                plt.title('Aspect Ratio vs Cruise Altitude')
                plt.savefig('CFP_Sweeps/AR-vs-CruiseAlt.pdf')
                plt.show(), plt.close()

                plt.plot(solCruiseAltsweep('CruiseAlt'),solCruiseAltsweep('S'))
                plt.xlabel('Cruise Altitude [ft]')
                plt.ylabel('Wing Area [ft^2]')
                plt.title('Wing Area vs Cruise Altitude')
                plt.savefig('CFP_Sweeps/S-vs-CruiseAlt.pdf')
                plt.show(), plt.close()

                plt.plot(solCruiseAltsweep('CruiseAlt'),np.mean(solCruiseAltsweep('M_Mission, CruiseSegment, FlightState'),axis = 1))
                plt.xlabel('Cruise Altitude [m]')
                plt.ylabel('Mach Number')
                plt.title('Average Mach Number vs Cruise Altitude')
                plt.savefig('CFP_Sweeps/M-vs-CruiseAlt.pdf')
                plt.show(), plt.close()

        if sweepMmin:
            m = Mission()
            m.substitutions.update(substitutions)
            MminArray = np.linspace(0.4,0.9,n) # No lower limit to high Mach
            m.substitutions.update({'M_{min}':('sweep',MminArray)})
            m = relaxed_constants(m)
            solMminsweep = m.localsolve(verbosity=2,skipsweepfailures=True,iteration_limit=30)

            if plot:
                plt.plot(solMminsweep('M_{min}'),solMminsweep('W_{f_{total}}'))
                plt.xlabel('Minimum Cruise Mach Number')
                plt.ylabel('Total Fuel Weight [lbf]')
                plt.title('Total Fuel Weight vs Minimum Cruise Mach Number')
                plt.savefig('CFP_Sweeps/Wftotal-vs-Mmin.pdf')
                plt.show(), plt.close()

                plt.plot(solMminsweep('M_{min}'),solMminsweep('M_Mission, CruiseSegment, FlightState')[:,0])
                plt.xlabel('Minimum Cruise Mach Number')
                plt.ylabel('TOC Mach Number')
                plt.title('TOC vs Minimum Cruise Mach Number')
                plt.savefig('CFP_Sweeps/M-vs-Mmin.pdf')
                plt.show(), plt.close()

                plt.plot(solMminsweep('M_{min}'),solMminsweep('W_{dry}'))
                plt.xlabel('Minimum Cruise Mach Number')
                plt.ylabel('Aircraft Dry Weight [lbf]')
                plt.title('Aircraft Dry Weight vs Minimum Cruise Mach Number')
                plt.savefig('CFP_Sweeps/W_dry-vs-Mmin.pdf')
                plt.show(), plt.close()

                plt.plot(solMminsweep('M_{min}'),solMminsweep('b'))
                plt.xlabel('Minimum Cruise Mach Number')
                plt.ylabel('Wingspan [m]')
                plt.title('Wing Span vs Minimum Cruise Mach Number')
                plt.savefig('CFP_Sweeps/b-vs-Mmin.pdf')
                plt.show(), plt.close()

                plt.plot(solMminsweep('M_{min}'),solMminsweep('AR'))
                plt.xlabel('Minimum Cruise Mach Number')
                plt.ylabel('Aspect Ratio')
                plt.title('Aspect Ratio vs Minimum Cruise Mach Number')
                plt.savefig('CFP_Sweeps/AR-vs-Mmin.pdf')
                plt.show(),plt.close()

                plt.plot(solMminsweep('M_{min}'),solMminsweep('S'))
                plt.xlabel('Minimum Cruise Mach Number')
                plt.ylabel('Wing Area [m^2]')
                plt.title('Wing Are vs. Minimum Cruise Mach Number')
                plt.savefig('CFP_Sweeps/S-vs-Mmin.pdf')
                plt.show(),plt.close()

##                plt.plot(solMminsweep('M_{min}'),solMminsweep('CruiseAlt'))
##                plt.xlabel('Minimum Cruise Mach Number')
##                plt.ylabel('Cruise Altitude')
##                plt.title('Cruise Altitude vs. Minimum Cruise Mach Number')
##                plt.savefig('CFP_Sweeps/CruiseAlt-vs-Mmin.pdf')
##                plt.show(),plt.close()

        if sweepnpax:
            m = Mission()
            m.substitutions.update(substitutions)
            npaxArray = np.linspace(150,400,n)
            m.substitutions.update({'n_{pax}':('sweep',npaxArray)})
            m = relaxed_constants(m)
            solnpaxsweep = m.localsolve(verbosity=2,skipsweepfailures=True,iteration_limit=30)

            if plot:
                plt.plot(solnpaxsweep('n_{pax}'),solnpaxsweep('W_{total}')),
                plt.xlabel('Number of Passengers')
                plt.ylabel('Takeoff Weight [lbf]')
                plt.title('Takeoff Weight vs Number of Passengers')
                plt.savefig('CFP_Sweeps/Wtotal-vs-npax.pdf')
                plt.show(),plt.close()

                plt.plot(solnpaxsweep('n_{pax}'),solnpaxsweep('W_{f_{total}}'))
                plt.xlabel('Number of Passengers')
                plt.ylabel('Total Fuel Weight [lbf]')
                plt.title('Total Fuel Weight vs Number of Passengers')
                plt.savefig('CFP_Sweeps/Wftotal-vs-npax.pdf')
                plt.show(),plt.close()

                plt.plot(solnpaxsweep('n_{pax}'),solnpaxsweep('AR'))
                plt.xlabel('Number of Passengers')
                plt.ylabel('Aspect Ratio')
                plt.title('Aspect Ratio vs Number of Passengers')
                plt.savefig('CFP_Sweeps/AR-vs-npax.pdf')
                plt.show(),plt.close()

                plt.plot(solnpaxsweep('n_{pax}'),solnpaxsweep('CruiseAlt'))
                plt.xlabel('Number of Passengers')
                plt.ylabel('Cruise Altitude [ft]')
                plt.title('Cruise Altitude vs Number of Passengers')
                plt.savefig('CFP_Sweeps/CruiseAlt-vs-npax.pdf')
                plt.show(),plt.close()

                plt.plot(solnpaxsweep('n_{pax}'),solnpaxsweep('S'))
                plt.xlabel('Number of Passengers')
                plt.ylabel('Wing Area [m^2]')
                plt.title('Wing Area vs Number of Passengers')
                plt.savefig('CFP_Sweeps/S-vs-npax.pdf')
                plt.show(),plt.close()

                plt.plot(solnpaxsweep('n_{pax}'),solnpaxsweep('W_{fuse}'))
                plt.xlabel('Number of Passengers')
                plt.ylabel('Fuselage Weight [lbf]')
                plt.title('Fuselage Weight vs Number of Passengers')
                plt.savefig('CFP_Sweeps/Wfuse-vs-npax.pdf')
                plt.show(),plt.close()

                plt.plot(solnpaxsweep('n_{pax}'),solnpaxsweep('W_{f_{total}}')/solnpaxsweep('W_{total}'))
                plt.xlabel('Number of Passengers')
                plt.ylabel('Fuel Mass Fraction')
                plt.title('Fuel Mass Fraction vs Number of Passengers')
                plt.savefig('CFP_Sweeps/ffuel-vs-npax.pdf')
                plt.show(),plt.close()

                plt.plot(solnpaxsweep('n_{pax}'),solnpaxsweep('W_{payload}')/solnpaxsweep('W_{total}'))
                plt.xlabel('Number of Passengers')
                plt.ylabel('Payload Mass Fraction')
                plt.title('Payload Mass Fraction vs Number of Passengers')
                plt.savefig('CFP_Sweeps/fpayload-vs-npax.pdf')
                plt.show(),plt.close()

                plt.plot(solnpaxsweep('n_{pax}'),solnpaxsweep('W_{wing}')/solnpaxsweep('W_{total}'))
                plt.xlabel('Number of Passengers')
                plt.ylabel('Wing Mass Fraction')
                plt.title('Wing Mass Fraction vs Number of Passengers')
                plt.savefig('CFP_Sweeps/fwing-vs-npax.pdf')
                plt.show(),plt.close()

        if sweepResFuel:
            m = Mission()
            m.substitutions.update(substitutions)
            ResFuelArray = np.linspace(.05,.25,n)
            m.substitutions.update({'ReserveFraction':('sweep',ResFuelArray)})
            m = relaxed_constants(m)
            solResFuelsweep = m.localsolve(verbosity=2,skipsweepfailures=True,iteration_limit=30)
            
            if plot:
                plt.plot(solResFuelSweep('n_{pax}'),solResFuelSweep('W_{total}')),
                plt.xlabel('Reserve Fuel Fraction')
                plt.ylabel('Takeoff Weight [lbf]')
                plt.title('Takeoff Weight vs Reserve Fuel Fraction')
                plt.savefig('CFP_Sweeps/Wtotal-vs-resfuel.pdf')
                plt.show(),plt.close()

                plt.plot(solResFuelSweep('n_{pax}'),solResFuelSweep('W_{f_{total}}'))
                plt.xlabel('Reserve Fuel Fraction')
                plt.ylabel('Total Fuel Weight [lbf]')
                plt.title('Total Fuel Weight vs Reserve Fuel Fraction')
                plt.savefig('CFP_Sweeps/Wftotal-vs-resfuel.pdf')
                plt.show(),plt.close()

                plt.plot(solResFuelSweep('n_{pax}'),solResFuelSweep('AR'))
                plt.xlabel('Reserve Fuel Fraction')
                plt.ylabel('Aspect Ratio')
                plt.title('Aspect Ratio vs Reserve Fuel Fraction')
                plt.savefig('CFP_Sweeps/AR-vs-resfuel.pdf')
                plt.show(),plt.close()

                plt.plot(solResFuelSweep('n_{pax}'),solResFuelSweep('CruiseAlt'))
                plt.xlabel('Reserve Fuel Fraction')
                plt.ylabel('Cruise Altitude [ft]')
                plt.title('Cruise Altitude vs Reserve Fuel Fraction')
                plt.savefig('CFP_Sweeps/CruiseAlt-vs-resfuel.pdf')
                plt.show(),plt.close()

                plt.plot(solResFuelSweep('n_{pax}'),solResFuelSweep('S'))
                plt.xlabel('Reserve Fuel Fraction')
                plt.ylabel('Wing Area [m^2]')
                plt.title('Wing Area vs Reserve Fuel Fraction')
                plt.savefig('CFP_Sweeps/S-vs-resfuel.pdf')
                plt.show(),plt.close()

                plt.plot(solResFuelSweep('n_{pax}'),solResFuelSweep('W_{fuse}'))
                plt.xlabel('Reserve Fuel Fraction')
                plt.ylabel('Fuselage Weight [lbf]')
                plt.title('Fuselage Weight vs Reserve Fuel Fraction')
                plt.savefig('CFP_Sweeps/Wfuse-vs-resfuel.pdf')
                plt.show(),plt.close()

                plt.plot(solResFuelSweep('n_{pax}'),solResFuelSweep('W_{f_{total}}')/solResFuelSweep('W_{total}'))
                plt.xlabel('Reserve Fuel Fraction')
                plt.ylabel('Fuel Mass Fraction')
                plt.title('Fuel Mass Fraction vs Reserve Fuel Fraction')
                plt.savefig('CFP_Sweeps/ffuel-vs-resfuel.pdf')
                plt.show(),plt.close()

                plt.plot(solResFuelSweep('n_{pax}'),solResFuelSweep('W_{payload}')/solResFuelSweep('W_{total}'))
                plt.xlabel('Reserve Fuel Fraction')
                plt.ylabel('Payload Mass Fraction')
                plt.title('Payload Mass Fraction vs Reserve Fuel Fraction')
                plt.savefig('CFP_Sweeps/fpayload-vs-resfuel.pdf')
                plt.show(),plt.close()

                plt.plot(solResFuelSweep('n_{pax}'),solResFuelSweep('W_{wing}')/solResFuelSweep('W_{total}'))
                plt.xlabel('Reserve Fuel Fraction')
                plt.ylabel('Wing Mass Fraction')
                plt.title('Wing Mass Fraction vs Reserve Fuel Fraction')
                plt.savefig('CFP_Sweeps/fwing-vs-resfuel.pdf')
                plt.show(),plt.close()<|MERGE_RESOLUTION|>--- conflicted
+++ resolved
@@ -70,22 +70,16 @@
 # Only one active at a time
 D80 = False
 D82 = True
-<<<<<<< HEAD
+b737800 = False
 B737800 = False
-=======
-b737800 = False
->>>>>>> 0abaa567
 
 sweep = 27.566#30 [deg]
 
 if D82:
      sweep = 13.237  # [deg]
 
-<<<<<<< HEAD
+if b737800:
 if B737800:
-=======
-if b737800:
->>>>>>> 0abaa567
      sweep = 26.0 # [deg]
 
 g = 9.81 * units('m*s**-2')
@@ -198,11 +192,8 @@
                             # Vertical bending material coefficient (VT aero loads)
                             self.fuse['B1v'] == self.fuse['r_{M_v}']*2.*self.VT['L_{v_{max}}']/(self.fuse['w_{fuse}']*self.fuse['\\sigma_{M_v}']),
 
-<<<<<<< HEAD
-
-
-=======
->>>>>>> 0abaa567
+
+
                             # Moment of inertia
                             Izwing >= (self.wing['W_{fuel_{wing}}'] + Wwing)/(self.wing['S']*g)* \
                                     self.wing['c_{root}']*self.wing['b']**3*(1./12.-(1-self.wing['\\lambda'])/16), #[SP]
@@ -258,17 +249,14 @@
                   ])
 
           #737 only constraints
-<<<<<<< HEAD
+          if b737800:
         if B737800:
-=======
-          if b737800:
->>>>>>> 0abaa567
                constraints.extend([
-                    # Engine out moment arm,
+                   # Engine out moment arm,
 ##                    self.VT['y_{eng}'] == ?,
-
-                    # Tail weight
-                    self.fuse['W_{tail}'] >= WVT + \
+                    
+                  # Tail weight
+                  self.fuse['W_{tail}'] >= WVT + \
                       WHT + self.fuse['W_{cone}'],
 
                     # HT root moment
@@ -874,7 +862,7 @@
         'HTR_{f_SUB}': 1-.3**2,
         'HTR_{lpc_SUB}': 1 - 0.6**2,
      })
-     
+
 if b737800:
      substitutions.update(
      {  # Engine substitutions
