"""
Method to compute and print percent differences between SP D8 model and TASOPT
"""

from gpkit.small_scripts import mag

def percent_diff(sol, version, Nclimb):
    """
    Method to compute and print percent differences between SP D8 model and TASOPT

    INPUTS
    ------
    sol: solution from D8 SP model
    version: either 0, 1, or 2....corresponds to comparing to the D8.0, D8.1, or D8.2
    """

    if version == 800:
       #weights to compare for TASOPT 737-800 run
        print "WEIGHT DIFFERENCES"
        print "\n"
        print "Total Fuel Weight Percent Diff: %s" % compute_diff(mag(sol('W_{f_{total}}').to('lbf')), 47487.3)
        print "\n"
        print "Total Aircraft Weight Percent Diff: %s" % compute_diff(mag(sol('W_{total}').to('lbf')), 174979.1)
        print "\n"
        print "Engine Weight Percent Diff: %s" % compute_diff(mag(sol('W_{engine}').to('lbf')), 12280.0)
        print "\n"
        print "Fuselage Weight Percent Diff: %s" % compute_diff(mag(sol('W_{fuse}').to('lbf')), 37025.2)
        print "\n"
        print "Payload Weight Percent Diff: %s" % compute_diff(mag(sol('W_{payload}').to('lbf')), 38715.5)
        print "\n"
        print "VT Weight Percent Diff: %s" % compute_diff(mag(sol('W_{VT}').to('lbf')), 1764.1)
        print "\n"
        print "HT Weight Percent Diff: %s" % compute_diff(mag(sol('W_{HT}').to('lbf')), 2616.1)
        print "\n"
        print "Wing Weight Percent Diff: %s" % compute_diff(mag(sol('W_{wing}').to('lbf')), 23717.3)

        #wing value to compare
        print "\n\n\n"
        print "WING DIFFERENCES"
        print "\n"
        print "Wing Span Percent Diff: %s" % compute_diff(mag(sol('b').to('ft')), 116.427)
##        print "\n"
##        print "Wing Aspect Ratio Percent Diff: %s" % compute_diff(mag(sol('AR')), 10.1)
        print "\n"
        print "Wing Area Percent Diff: %s" % compute_diff(mag(sol('S').to('ft^2')), 1342.10)
        

        #HT values to compare
        print "\n\n\n"
        print "HORIZONTAL TAIL DIFFERENCES"
##        print "\n"
##        print "HT Aspect Ratio Percent Diff: %s" % compute_diff(mag(sol('AR_h')), 6)
        print "\n"
        print "HT Area Percent Diff: %s" % compute_diff(mag(sol('S_{ht}').to('ft^2')), 456.86  )
##        print "\n"
##        print "HT Volume Coefficient Percent Diff: %s" % compute_diff(mag(sol('V_{h}')), 1.450) 
        

        #VT values to compare
        print "\n\n\n"
        print "VERTICAL TAIL DIFFERENCES"
        print "\n"
##        print "VT Aspect Ratio Percent Diff: %s" % compute_diff(mag(sol('A_{vt}')), 2.0)
        print "\n"
        print "VT Span Percent Diff: %s" % compute_diff(mag(sol('b_{vt}').to('ft')), 24.39)
        print "\n"
        print "VT Area Percent Diff: %s" % compute_diff(mag(sol('S_{vt}').to('ft^2')), 297.50)
##        print "\n"
##        print "VT Volume Coefficient Percent Diff: %s" % compute_diff(mag(sol('V_{vt}')), .1)


        #drag values to compare
        print "\n\n\n"
        print "CRUISE SEGMENT 1 DRAG DIFFERENCES"
        print "\n"
        print "Overall Cd Percent Diff: %s" % compute_diff(mag(sol('C_D')['C_D_Mission, CruiseSegment, CruiseP, AircraftP'][0]), 0.03304)
        print "\n"
        print "Nacelle Cd Percent Diff: %s" % compute_diff(mag(sol('C_{d_nacelle}')['C_{d_nacelle}_Mission, CruiseSegment, CruiseP, AircraftP'][0]), 0.00191)
        print "\n"
        print "HT Cd Percent Diff: %s" % compute_diff(mag(sol('C_{D_h}')['C_{D_h}_Mission, CruiseSegment, CruiseP, AircraftP, HorizontalTailPerformance'][0]), 0.00239)
        print "\n"
        print "Fuselage Cd Percent Diff: %s" % compute_diff(mag(sol('C_{D_{fuse}}')['C_{D_{fuse}}_Mission, CruiseSegment, CruiseP, AircraftP, FuselagePerformance'][0]), 0.00762)
        print "\n"
        print "VT Cd Percent Diff: %s" % compute_diff(mag(sol('C_{D_{vis}}')['C_{D_{vis}}_Mission, CruiseSegment, CruiseP, AircraftP, VerticalTailPerformance'][0]), 0.00163)
        print "\n"
        print "Wing Cd (w/Induced Drag) Percent Diff: %s" % compute_diff(mag(sol('C_{d_w}')['C_{d_w}_Mission, CruiseSegment, CruiseP, AircraftP, WingPerformance'][0]), 0.00833)
        print "\n"
        print "Wing Profile Cd Percent Diff: %s" % compute_diff(mag(sol('C_{D_{p_w}}')['C_{D_{p_w}}_Mission, CruiseSegment, CruiseP, AircraftP, WingPerformance'][0]), 0.00833)
        
        #crusie TSFC
        print "\n\n\n"
        print "CRUISE SEGMENT 1 TSFC DIFFERENCES"
        print "\n"
        print "Initial Cruise TSFC Percent Diff: %s" % compute_diff(mag(sol('TSFC')[Nclimb]), 0.64009)
        

        #Fuselage values to compare
        print "\n\n\n"
        print "FUSELAGE DIFFERENCES"
        print "\n"
        print

    if version == 801:
       #weights to compare for TASOPT 737-800 run...sizing w/out specifying tail volume
        print "WEIGHT DIFFERENCES"
        print "\n"
        print "Total Fuel Weight Percent Diff: %s" % compute_diff(mag(sol('W_{f_{total}}').to('lbf')), 45057.0)
        print "\n"
        print "Total Aircraft Weight Percent Diff: %s" % compute_diff(mag(sol('W_{total}').to('lbf')), 166502.0)
        print "\n"
        print "Engine Weight Percent Diff: %s" % compute_diff(mag(sol('W_{engine}').to('lbf')), 7467.9)
        print "\n"
        print "Fuselage Weight Percent Diff: %s" % compute_diff(mag(sol('W_{fuse}').to('lbf')), 35641.6)
        print "\n"
        print "Payload Weight Percent Diff: %s" % compute_diff(mag(sol('W_{payload}').to('lbf')), 38715.5)
        print "\n"
        print "VT Weight Percent Diff: %s" % compute_diff(mag(sol('W_{VT}').to('lbf')), 1477.2)
        print "\n"
        print "HT Weight Percent Diff: %s" % compute_diff(mag(sol('W_{HT}').to('lbf')), 1463.8)
        print "\n"
        print "Wing Weight Percent Diff: %s" % compute_diff(mag(sol('W_{wing}').to('lbf')), 21691.8)

        #wing value to compare
        print "\n\n\n"
        print "WING DIFFERENCES"
        print "\n"
        print "Wing Span Percent Diff: %s" % compute_diff(mag(sol('b').to('ft')), 113.586)
##        print "\n"
##        print "Wing Aspect Ratio Percent Diff: %s" % compute_diff(mag(sol('AR')), 10.1)
        print "\n"
        print "Wing Area Percent Diff: %s" % compute_diff(mag(sol('S').to('ft^2')), 1277.41)
        

        #HT values to compare
        print "\n\n\n"
        print "HORIZONTAL TAIL DIFFERENCES"
##        print "\n"
##        print "HT Aspect Ratio Percent Diff: %s" % compute_diff(mag(sol('AR_h')), 6)
        print "\n"
<<<<<<< HEAD
        print "HT Area Percent Diff: %s" % compute_diff(mag(sol('S').to('ft^2')), 313.86  )
=======
        print "HT Area Percent Diff: %s" % compute_diff(mag(sol('S_{ht}').to('ft^2')), 313.86  )
>>>>>>> 3795a5e6
##        print "\n"
##        print "HT Volume Coefficient Percent Diff: %s" % compute_diff(mag(sol('V_{h}')), 1.450) 
        

        #VT values to compare
        print "\n\n\n"
        print "VERTICAL TAIL DIFFERENCES"
        print "\n"
##        print "VT Aspect Ratio Percent Diff: %s" % compute_diff(mag(sol('A_{vt}')), 2.0)
        print "\n"
        print "VT Span Percent Diff: %s" % compute_diff(mag(sol('b_{vt}').to('ft')), 22.99)
        print "\n"
        print "VT Area Percent Diff: %s" % compute_diff(mag(sol('S_{vt}').to('ft^2')), 264.29)
##        print "\n"
##        print "VT Volume Coefficient Percent Diff: %s" % compute_diff(mag(sol('V_{vt}')), .1)


        #drag values to compare
        print "\n\n\n"
        print "CRUISE SEGMENT 1 DRAG DIFFERENCES"
        print "\n"
        print "Overall Cd Percent Diff: %s" % compute_diff(mag(sol('C_D')['C_D_Mission, CruiseSegment, CruiseP, AircraftP'][0]), 0.03292)
        print "\n"
        print "Nacelle Cd Percent Diff: %s" % compute_diff(mag(sol('C_{d_nacelle}')['C_{d_nacelle}_Mission, CruiseSegment, CruiseP, AircraftP'][0]),0.00191)
        print "\n"
        print "HT Cd Percent Diff: %s" % compute_diff(mag(sol('C_{D_h}')['C_{D_h}_Mission, CruiseSegment, CruiseP, AircraftP, HorizontalTailPerformance'][0]), 0.00175)
        print "\n"
        print "Fuselage Cd Percent Diff: %s" % compute_diff(mag(sol('C_{D_{fuse}}')['C_{D_{fuse}}_Mission, CruiseSegment, CruiseP, AircraftP, FuselagePerformance'][0]), 0.00801)
        print "\n"
        print "VT Cd Percent Diff: %s" % compute_diff(mag(sol('C_{D_{vis}}')['C_{D_{vis}}_Mission, CruiseSegment, CruiseP, AircraftP, VerticalTailPerformance'][0]), 0.00153)
        print "\n"
        print "Wing Cd (w/Induced Drag) Percent Diff: %s" % compute_diff(mag(sol('C_{d_w}')['C_{d_w}_Mission, CruiseSegment, CruiseP, AircraftP, WingPerformance'][0]), 0.00861)
        print "\n"
        print "Wing Profile Cd Percent Diff: %s" % compute_diff(mag(sol('C_{D_{p_w}}')['C_{D_{p_w}}_Mission, CruiseSegment, CruiseP, AircraftP, WingPerformance'][0]), 0.00861)
        
        #crusie TSFC
        print "\n\n\n"
        print "CRUISE SEGMENT 1 TSFC DIFFERENCES"
        print "\n"
        print "Initial Cruise TSFC Percent Diff: %s" % compute_diff(mag(sol('TSFC')[Nclimb]), 0.64030)
        

        #Fuselage values to compare
        print "\n\n\n"
        print "FUSELAGE DIFFERENCES"
        print "\n"
        print
    
    if version == 2:
        #weights to compare
        print "WEIGHT DIFFERENCES"
        print "\n"
        print "Total Fuel Weight Percent Diff: %s" % compute_diff(mag(sol('W_{f_{total}}').to('lbf')), 26959.1)
        print "\n"
        print "Total Aircraft Weight Percent Diff: %s" % compute_diff(mag(sol('W_{total}').to('lbf')), 134758.2)
        print "\n"
        print "Engine Weight Percent Diff: %s" % compute_diff(mag(sol('W_{engine}').to('lbf')), 8168.2)
        print "\n"
        print "Fuselage Weight Percent Diff: %s" % compute_diff(mag(sol('W_{fuse}').to('lbf')), 30487.4)
        print "\n"
        print "Payload Weight Percent Diff: %s" % compute_diff(mag(sol('W_{payload}').to('lbf')), 38715.5)
        print "\n"
        print "VT Weight Percent Diff: %s" % compute_diff(mag(sol('W_{VT}').to('lbf')), 376.4)
        print "\n"
        print "HT Weight Percent Diff: %s" % compute_diff(mag(sol('W_{HT}').to('lbf')), 1578.5)
        print "\n"
        print "Wing Weight Percent Diff: %s" % compute_diff(mag(sol('W_{wing}').to('lbf')), 19737.5)

        #wing value to compare
        print "\n\n\n"
        print "WING DIFFERENCES"
        print "\n"
        print "Wing Span Percent Diff: %s" % compute_diff(mag(sol('b').to('ft')), 140.042)
##        print "\n"
##        print "Wing Aspect Ratio Percent Diff: %s" % compute_diff(mag(sol('AR')), 15.7490)
        print "\n"
        print "Wing Area Percent Diff: %s" % compute_diff(mag(sol('S').to('ft^2')), 1245.27)
        

        #HT values to compare
        print "\n\n\n"
        print "HORIZONTAL TAIL DIFFERENCES"
##        print "\n"
##        print "HT Aspect Ratio Percent Diff: %s" % compute_diff(mag(sol('AR_h')), 12.0000)
        print "\n"
        print "HT Area Percent Diff: %s" % compute_diff(mag(sol('S_{ht}').to('ft^2')), 243.76  )
##        print "\n"
##        print "HT Volume Coefficient Percent Diff: %s" % compute_diff(mag(sol('V_{h}')), .913) 
        

        #VT values to compare
        print "\n\n\n"
        print "VERTICAL TAIL DIFFERENCES"
        print "\n"
##        print "VT Aspect Ratio Percent Diff: %s" % compute_diff(mag(sol('A_{vt}')), 2.2000)
        print "\n"
        print "VT Span Percent Diff: %s" % compute_diff(mag(sol('b_{vt}').to('ft')), 11.59)
        print "\n"
        print "VT Area Percent Diff: %s" % compute_diff(mag(sol('S_{vt}').to('ft^2')), 122.03)
##        print "\n"
##        print "VT Volume Coefficient Percent Diff: %s" % compute_diff(mag(sol('V_{vt}')), .03)


        #drag values to compare
        print "\n\n\n"
        print "CRUISE SEGMENT 1 DRAG DIFFERENCES"
        print "\n"
        print "Overall Cd Percent Diff: %s" % compute_diff(mag(sol('C_D')['C_D_Mission, CruiseSegment, CruiseP, AircraftP'][0]), 0.03212)
        print "\n"
        print "Nacelle Cd Percent Diff: %s" % compute_diff(mag(sol('C_{d_nacelle}')['C_{d_nacelle}_Mission, CruiseSegment, CruiseP, AircraftP'][0]), 0.00054)
        print "\n"
        print "HT Cd Percent Diff: %s" % compute_diff(mag(sol('C_{D_h}')['C_{D_h}_Mission, CruiseSegment, CruiseP, AircraftP, HorizontalTailPerformance'][0]), 0.00227)
        print "\n"
        print "Fuselage Cd Percent Diff: %s" % compute_diff(mag(sol('C_{D_{fuse}}')['C_{D_{fuse}}_Mission, CruiseSegment, CruiseP, AircraftP, FuselagePerformance'][0]), 0.00866)
        print "\n"
        print "VT Cd Percent Diff: %s" % compute_diff(mag(sol('C_{D_{vis}}')['C_{D_{vis}}_Mission, CruiseSegment, CruiseP, AircraftP, VerticalTailPerformance'][0]), 0.00089)

        #crusie TSFC
        print "\n\n\n"
        print "CRUISE SEGMENT 1 TSFC DIFFERENCES"
        print "\n"
        print "Initial Cruise TSFC Percent Diff: %s" % compute_diff(mag(sol('TSFC')[Nclimb]), 0.49971)
        

        #Fuselage values to compare
        print "\n\n\n"
        print "FUSELAGE DIFFERENCES"
        print "\n"
        print

def compute_diff(sp, tasopt):
    """
    Method to actually compute the percent difference
    """
    diff = 100*(sp-tasopt)/sp
    
    return diff<|MERGE_RESOLUTION|>--- conflicted
+++ resolved
@@ -137,11 +137,7 @@
 ##        print "\n"
 ##        print "HT Aspect Ratio Percent Diff: %s" % compute_diff(mag(sol('AR_h')), 6)
         print "\n"
-<<<<<<< HEAD
-        print "HT Area Percent Diff: %s" % compute_diff(mag(sol('S').to('ft^2')), 313.86  )
-=======
         print "HT Area Percent Diff: %s" % compute_diff(mag(sol('S_{ht}').to('ft^2')), 313.86  )
->>>>>>> 3795a5e6
 ##        print "\n"
 ##        print "HT Volume Coefficient Percent Diff: %s" % compute_diff(mag(sol('V_{h}')), 1.450) 
         
