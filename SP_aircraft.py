"""
Script to run the SP aircraft model
"""
# Import constant relaxation tool
from relaxed_constants import relaxed_constants, post_process

#import file for calcualting values after solution
from post_compute import post_compute

# Import tool to check solution relative to TASOPT
from D8_TASOPT_percent_diff import percent_diff

# Import VSP generation tools
from genVSP import updateOpenVSP, genDesFile, genDesFileSweep

#import substitution dict files
from subsD80 import getD80subs
from subsD82 import getD82subs
from subsD82_73eng import getD82_73engsubs
from subs_D8_eng_wing import get_D8_eng_wing_subs
from subsD8big import getD8bigsubs
from subsb737800 import getb737800subs
from subsb777300ER import getb777300ERsubs
from subs_optimal_737 import get737_optimal_subs
from subs_optimal_D8 import get_optimal_D8_subs
from subs_M08_D8 import subs_M08_D8
from subs_M08_d8_eng_wing import getM08_D8_eng_wing_subs
from subs_D8_eng_wing import get_D8_eng_wing_subs
from subs_M072_737 import get_M072_737_subs
from subs_D8_no_BLI import get_D8_no_BLI_subs
from subs_M08_D8_noBLI import get_subs_M08_D8_noBLI
from subs_optimal_777300ER import get_optimal_777300ER_subs
from subs_M08_D8_big import getD8big_M08_subs
from subs_M072_D8_big import getD8big_M072_subs
from subs_D8big_eng_wing import getD8big_eng_wing_subs
from subs_D8big_noBLI import getD8big_noBLI_subs
from subs_optimal_RJ import get_optimal_RJ_subs
from subs_M072_optimal_RJ import get_M072_optimal_RJ_subs
from subs_D8_small import get_small_D8_subs
from subs_D8_small_no_BLI import get_small_D8_no_BLI_subs
from subs_D8_small_eng_wing import get_small_D8_eng_wing_subs
from subs_small_M08_D8 import get_small_M08_D8_subs
from subs_small_M08_D8_no_BLI import get_small_M08_D8_no_BLI_subs
from subs_small_M08_D8_eng_wing  import get_small_M08_D8_eng_wing_subs
from subs_M072_D8big_eng_wing import getD8big_M072_eng_wing_subs
from subs_M072_D8big_no_BLI import getD8big_M072_noBLI_subs
from subs_M072_optimal_777 import get_optimal_777300ER_M072_subs
from subs_M08_optimal_777 import get_optimal_777300ER_M08_subs

from gpkit import units, Model
from gpkit import Variable, Model, units, SignomialsEnabled, SignomialEquality, Vectorize
from gpkit.constraints.bounded import Bounded as BCS
from subs_D12  import get_D12_subs

from D8 import Mission

#import needed for plotting
import matplotlib.pyplot as plt
from gpkit.small_scripts import mag
import numpy as np

def gen_plots(sol):
    """
    function to generate plots of interesting values
    """

    #generate an altitude profile plot
    rng = []
    alt = []
    for i in range(len(sol('RngClimb'))):
           rng.append(mag(sol('RngClimb')[i][0]))
    for i in range(len(sol('Rng'))):
           rng.append(mag(sol('Rng')[i][0]))
    for i in range(len(sol('hft')['hft_Mission/FlightState/Altitude'])):
           alt.append(mag(sol('hft')['hft_Mission/FlightState/Altitude'][i][0]))
    rng = np.cumsum(rng)
    plt.plot(rng, alt)
<<<<<<< HEAD
    plt.ylabel('Altitude [ft]', fontsize=18)
=======
    plt.ylabel('Altitude [feet]', fontsize=18)
>>>>>>> 4b1abb71
    plt.xlabel('Down Range Distance', fontsize=18)
    plt.title('Aircraft Altitude Profile')
#    plt.savefig('M08_D8_wing_profile_drag.pdf', bbox_inches="tight")
    plt.show()

def gen_D82_plots(sol):
    """
    function to generate plots of interesting values
    """

    #generate an altitude profile plot
    rng = [0]
    alt = [0]
    for i in range(len(sol('RngClimb'))):
           rng.append(mag(sol('RngClimb')[i][0]))
    for i in range(len(sol('Rng'))):
           rng.append(mag(sol('Rng')[i][0]))
    for i in range(len(sol('hft')['hft_Mission/FlightState/Altitude'])):
           alt.append(mag(sol('hft')['hft_Mission/FlightState/Altitude'][i][0]))
    rng = np.cumsum(rng)

    tasrng = [0, 11.51, 27.36, 52.64, 103.28, 103.28, 2825.41, 2825.41, 2869.08, 2912.76, 2956.43, 3000]
    tasalt = [0, 9619.5, 19239.0, 28858.5, 38478.0, 38478.0, 41681.3, 41681.3, 32129.3, 21998.5, 11288.7, 0]
    
    plt.plot(rng, alt)
    plt.plot(tasrng, tasalt)
    plt.legend(['SP Model', 'TASOPT'], loc=4)
<<<<<<< HEAD
    plt.ylabel('Altitude [ft]', fontsize=18)
=======
    plt.ylabel('Altitude [feet]', fontsize=18)
>>>>>>> 4b1abb71
    plt.xlabel('Down Range Distance [nm]', fontsize=18)
    plt.title('D8 Altitude Profile')
    plt.savefig('D8_altitude_profile.pdf', bbox_inches="tight")
    plt.show()

def gen_D8_737_plots(solD8, sol737):
    """
    function to generate plots of interesting values
    """

    #generate an altitude profile plot
    rngD8 = []
    altD8 = []
    for i in range(len(solD8('RngClimb'))):
           rngD8.append(mag(solD8('RngClimb')[i][0]))
    for i in range(len(solD8('Rng'))):
           rngD8.append(mag(solD8('Rng')[i][0]))
    for i in range(len(solD8('hft')['hft_Mission/FlightState/Altitude'])):
           altD8.append(mag(solD8('hft')['hft_Mission/FlightState/Altitude'][i][0]))
    rngD8 = np.cumsum(rngD8)

    rng73 = []
    alt73 = []
    for i in range(len(sol737('RngClimb'))):
           rng73.append(mag(sol737('RngClimb')[i][0]))
    for i in range(len(sol737('Rng'))):
           rng73.append(mag(sol737('Rng')[i][0]))
    for i in range(len(sol737('hft')['hft_Mission/FlightState/Altitude'])):
           alt73.append(mag(sol737('hft')['hft_Mission/FlightState/Altitude'][i][0]))
    rng73 = np.cumsum(rng73)

    tasrngD8 = [0, 11.51, 27.36, 52.64, 103.28, 103.28, 2825.41, 2825.41, 2869.08, 2912.76, 2956.43, 3000]
    tasaltD8 = [0, 9619.5, 19239.0, 28858.5, 38478.0, 38478.0, 41681.3, 41681.3, 32129.3, 21998.5, 11288.7, 0]

    tasrng73 = [0, 13.68, 31.34, 59.96, 115.05, 115.05, 2875.38, 2875.38, 2906.56, 2937.74, 2968.92, 3000]
    tasalt73 = [0, 8750, 17500, 26250, 35000, 35000, 39677.3, 39677.3, 29758., 19838.6, 9919.3, 0]

    plt.plot(rngD8, altD8)
    plt.plot(tasrngD8, tasaltD8)
    plt.plot(rng73, alt73)
    plt.plot(tasrng73, tasalt73)
    plt.legend(['D8 SP Model', 'D8 TASOPT', '737 SP Model', '737 TASOPT'], loc=4)
<<<<<<< HEAD
    plt.ylabel('Altitude [ft]', fontsize=18)
=======
    plt.ylabel('Altitude [feet]', fontsize=18)
>>>>>>> 4b1abb71
    plt.xlabel('Down Range Distance [nm]', fontsize=18)
    plt.title('737 and D8 Altitude Profile')
    plt.savefig('737_D8_altitude_profile.pdf', bbox_inches="tight")
    plt.show()

def gen_D8_D8_no_BLI_plots(solD8, solno_BLI):
    """
    function to generate plots of interesting values
    """

    #generate an altitude profile plot
    rngD8 = []
    altD8 = []
    for i in range(len(solD8('RngClimb'))):
           rngD8.append(mag(solD8('RngClimb')[i][0]))
    for i in range(len(solD8('Rng'))):
           rngD8.append(mag(solD8('Rng')[i][0]))
    for i in range(len(solD8('hft')['hft_Mission/FlightState/Altitude'])):
           altD8.append(mag(solD8('hft')['hft_Mission/FlightState/Altitude'][i][0]))
    rngD8 = np.cumsum(rngD8)

    rngno_BLI = []
    altno_BLI = []
    for i in range(len(solno_BLI('RngClimb'))):
           rngno_BLI.append(mag(solno_BLI('RngClimb')[i][0]))
    for i in range(len(solno_BLI('Rng'))):
           rngno_BLI.append(mag(solno_BLI('Rng')[i][0]))
    for i in range(len(solno_BLI('hft')['hft_Mission/FlightState/Altitude'])):
           altno_BLI.append(mag(solno_BLI('hft')['hft_Mission/FlightState/Altitude'][i][0]))
    rngno_BLI = np.cumsum(rngno_BLI)

    plt.plot(rngD8, altD8)
    plt.plot(rngno_BLI, altno_BLI)
    plt.legend(['D8', 'D8 w/out BLI (rear podded engines)'], loc=4)
<<<<<<< HEAD
    plt.ylabel('Altitude [ft]', fontsize=18)
=======
    plt.ylabel('Altitude [feet]', fontsize=18)
>>>>>>> 4b1abb71
    plt.xlabel('Down Range Distance [nm]', fontsize=18)
    plt.title('D8 Altitude Profile with and without BLI')
    plt.savefig('D8_D8_no_BLI_altitude_profile.pdf', bbox_inches="tight")
    plt.show()

def gen_737_plots(sol):
    """
    function to generate plots of interesting values
    """

    #generate an altitude profile plot
    tasrng = [0, 13.68, 31.34, 59.96, 115.05, 115.05, 2875.38, 2875.38, 2906.56, 2937.74, 2968.92, 3000]
    tasalt = [0, 8750, 17500, 26250, 35000, 35000, 39677.3, 39677.3, 29758., 19838.6, 9919.3, 0]

    rng = [0]
    alt = [0]

    for i in range(len(sol('RngClimb'))):
           rng.append(mag(sol('RngClimb')[i][0]))
    for i in range(len(sol('Rng'))):
           rng.append(mag(sol('Rng')[i][0]))
    for i in range(len(sol('hft')['hft_Mission/FlightState/Altitude'])):
           alt.append(mag(sol('hft')['hft_Mission/FlightState/Altitude'][i][0]))
    rng = np.cumsum(rng)
    plt.plot(rng, alt)
    plt.plot(tasrng, tasalt)
    plt.legend(['SP Model', 'TASOPT'], loc=4)
<<<<<<< HEAD
    plt.ylabel('Altitude [ft]', fontsize=18)
=======
    plt.ylabel('Altitude [feet]', fontsize=18)
>>>>>>> 4b1abb71
    plt.xlabel('Down Range Distance [nm]', fontsize=18)
    plt.title('737 Altitude Profile')
    plt.savefig('737_altitude_profile.pdf', bbox_inches="tight")
    plt.show()
    
def gen_777_plots(sol):
    """
    function to generate plots of interesting values
    """

    #generate an altitude profile plot
    tasrng = [0, 15.6, 33.24, 60.40, 107.98, 107.98, 5850.37, 5850.37, 5887.82, 5925.28, 5962.74, 6000]
    tasalt = [0, 7994.2, 15988.5, 23982.8, 31977.0, 31977.0, 39723.4, 39723.4, 31282.2, 21847.9, 11420.5, 0]

    rng = []
    alt = []
    
    for i in range(len(sol('RngClimb'))):
           rng.append(mag(sol('RngClimb')[i][0]))
    for i in range(len(sol('Rng'))):
           rng.append(mag(sol('Rng')[i][0]))
    for i in range(len(sol('hft')['hft_Mission/FlightState/Altitude'])):
           alt.append(mag(sol('hft')['hft_Mission/FlightState/Altitude'][i][0]))
    
    rng = np.cumsum(rng)
    plt.plot(rng, alt)
    plt.plot(tasrng, tasalt)
    plt.legend(['SP Model', 'TASOPT'], loc=4)
<<<<<<< HEAD
    plt.ylabel('Altitude [ft]', fontsize=18)
=======
    plt.ylabel('Altitude [feet]', fontsize=18)
>>>>>>> 4b1abb71
    plt.xlabel('Down Range Distance [nm]', fontsize=18)
    plt.title('777 Altitude Profile')
    plt.savefig('777_altitude_profile.pdf', bbox_inches="tight")
    plt.show()

def run_737800(objective = 'fuel'):
    # User definitions
    Nclimb = 3
    Ncruise = 2
    Nmission = 1
    aircraft = 'b737800'

    m = Mission(Nclimb, Ncruise, objective, aircraft, Nmission)
    
    substitutions = getb737800subs()

    substitutions.update({
#                'n_{paxx}': 180.,
        'ReqRng': 3000.*units('nmi'),
    })

    m.substitutions.update(substitutions)

    m = Model(m.cost, BCS(m))
    m_relax = relaxed_constants(m, None, ['M_{takeoff}', '\\theta_{db}'])

    sol = m_relax.localsolve(verbosity=4, iteration_limit=200, reltol=0.01)

    percent_diff(sol, aircraft, Nclimb)

    post_compute(sol, Nclimb)

    return sol

def run_D82(objective = 'fuel'):
    # User definitions
    Nclimb = 3
    Ncruise = 2
    Nmission = 1
    aircraft = 'D82'

    m = Mission(Nclimb, Ncruise, objective, aircraft, Nmission)
    
    substitutions = getD82subs()

    substitutions.update({
#                'n_{paxx}': 180.,
        'ReqRng': 3000.*units('nmi'),
    })

    m.substitutions.update(substitutions)
    m = Model(m.cost, BCS(m))
    m_relax = relaxed_constants(m, None, ['M_{takeoff}', '\\theta_{db}'])

    sol = m_relax.localsolve(verbosity=4, iteration_limit=200, reltol=0.01)
    post_process(sol)

    percent_diff(sol, aircraft, Nclimb)

    post_compute(sol, Nclimb)

    return sol

def run_D12(fixedBPR, pRatOpt = False, objective = 'fuel'):
    # User definitions
    Nclimb = 3
    Ncruise = 2
    Nmission = 1
    aircraft = 'D12'

    m = Mission(Nclimb, Ncruise, objective, aircraft, Nmission)
    
    substitutions = get_D12_subs()

    substitutions.update({
#                'n_{paxx}': 500.,
        'ReqRng': 5600.*units('nmi'),
    })

    if fixedBPR:
        substitutions.update({
            '\\alpha_{max}': 8.009,
        })

    if pRatOpt:
        del substitutions['\pi_{f_D}']
##        del substitutions['\pi_{lc_D}']
##        del substitutions['\pi_{hc_D}']

    m.substitutions.update(substitutions)
    m = Model(m.cost, BCS(m))
    m_relax = relaxed_constants(m, None, ['M_{takeoff}', '\\theta_{db}'])

    sol = m_relax.localsolve(verbosity=4, iteration_limit=200, reltol=0.01)
    post_process(sol)

    percent_diff(sol, aircraft, Nclimb)

    post_compute(sol, Nclimb)

    return sol

def run_D8_no_BLI(fixedBPR, pRatOpt = False, objective = 'fuel'):
    # User definitions
    Nclimb = 3
    Ncruise = 2
    Nmission = 1
    aircraft = 'D8_no_BLI'

    m = Mission(Nclimb, Ncruise, objective, aircraft, Nmission)
    
    substitutions = get_D8_no_BLI_subs()

    substitutions.update({
#                'n_{paxx}': 180.,
        'ReqRng': 3000.*units('nmi'),
    })

    if fixedBPR:
        substitutions.update({
            '\\alpha_{max}': 6.97,
        })

    if pRatOpt:
        del substitutions['\pi_{f_D}']
##        del substitutions['\pi_{lc_D}']
##        del substitutions['\pi_{hc_D}']

    m.substitutions.update(substitutions)
    m = Model(m.cost, BCS(m))
    m_relax = relaxed_constants(m, None, ['M_{takeoff}', '\\theta_{db}'])

    sol = m_relax.localsolve(verbosity=4, iteration_limit=200, reltol=0.01)
    post_process(sol)

    percent_diff(sol, 'D82', Nclimb)

    post_compute(sol, Nclimb)

    return sol

def run_M072_737(fixedBPR, pRatOpt = False, objective = 'fuel'):
    # User definitions
    Nclimb = 3
    Ncruise = 2
    Nmission = 1
    aircraft = 'M072_737'

    m = Mission(Nclimb, Ncruise, objective, aircraft, Nmission)
    
    substitutions = get_M072_737_subs()

    substitutions.update({
#                'n_{paxx}': 180.,
        'ReqRng': 3000.*units('nmi'),
    })

    if fixedBPR:
        substitutions.update({
            '\\alpha_{max}': 6.97,
        })

    if pRatOpt:
        del substitutions['\pi_{f_D}']
##        del substitutions['\pi_{lc_D}']
##        del substitutions['\pi_{hc_D}']

    m.substitutions.update(substitutions)

    m = Model(m.cost, BCS(m))
    m_relax = relaxed_constants(m, None, ['M_{takeoff}', '\\theta_{db}'])

    sol = m_relax.localsolve(verbosity=4, iteration_limit=200, reltol=0.01)
    post_process(sol)

    percent_diff(sol, aircraft, Nclimb)

    post_compute(sol, Nclimb)

    return sol

def run_D8_eng_wing(fixedBPR, pRatOpt = False, objective = 'fuel'):
    # User definitions
    Nclimb = 3
    Ncruise = 2
    Nmission = 1
    aircraft = 'D8_eng_wing'

    m = Mission(Nclimb, Ncruise, objective, aircraft, Nmission)
    
    substitutions = get_D8_eng_wing_subs()

    substitutions.update({
#                'n_{paxx}': 180.,
        'ReqRng': 3000.*units('nmi'),
    })

    if fixedBPR:
        substitutions.update({
            '\\alpha_{max}': 6.97,
        })

    if pRatOpt:
        del substitutions['\pi_{f_D}']
##        del substitutions['\pi_{lc_D}']
##        del substitutions['\pi_{hc_D}']

    m.substitutions.update(substitutions)
    m = Model(m.cost, BCS(m))
    m_relax = relaxed_constants(m, None, ['M_{takeoff}', '\\theta_{db}'])

    sol = m_relax.localsolve(verbosity=4, iteration_limit=200, reltol=0.01)
    post_process(sol)

    percent_diff(sol, 'b737800', Nclimb)

    post_compute(sol, Nclimb)

    return sol

def run_optimal_D8(fixedBPR, pRatOpt = False, objective = 'fuel'):
    # User definitions
    Nclimb = 3
    Ncruise = 2
    Nmission = 1
    aircraft = 'optimalD8'

    m = Mission(Nclimb, Ncruise, objective, aircraft, Nmission)
    
    substitutions = get_optimal_D8_subs()

    if Nmission == 3:
        substitutions.update({
            'ReqRng': [2000.*units('nmi'), 3000.*units('nmi'), 1000.*units('nmi')],
            'n_{pax}': [180., 150., 180.],
        })
    else:
        substitutions.update({
#            'n_{paxx}': 180.,
            'ReqRng': 3000.*units('nmi'),
        }) 

    if fixedBPR:
        substitutions.update({
            '\\alpha_{max}': 6.97,
        })

    if pRatOpt:
        del substitutions['\pi_{f_D}']
##        del substitutions['\pi_{lc_D}']
##        del substitutions['\pi_{hc_D}']

    m = Model(m.cost, BCS(m))
    m.substitutions.update(substitutions)

    m_relax = relaxed_constants(m, None, ['M_{takeoff}', '\\theta_{db}'])

    sol = m_relax.localsolve(verbosity=4, iteration_limit=200, reltol=0.01, skipsweepfailures=True)
    post_process(sol)

    percent_diff(sol, 'D82', Nclimb)

    post_compute(sol, Nclimb)

    return sol

def run_optimal_737(fixedBPR, pRatOpt = False, objective = 'fuel'):
    # User definitions
    Nclimb = 3
    Ncruise = 2
    Nmission = 1
    aircraft = 'optimal737'

    m = Mission(Nclimb, Ncruise, objective, aircraft, Nmission)
    
    substitutions = get737_optimal_subs()

    if Nmission == 3:
        substitutions.update({
            'ReqRng': [3000.*units('nmi'),3000.*units('nmi'),3000.*units('nmi')],
            'n_{pax}': [180., 160., 120.],
        })
    else:
        substitutions.update({
#            'n_{paxx}': 180.,
            'ReqRng': 3000.*units('nmi'),
        })        

    if fixedBPR:
        substitutions.update({
            '\\alpha_{max}': 6.97,
        })
        
    if pRatOpt:
        del substitutions['\pi_{f_D}']
##        del substitutions['\pi_{lc_D}']
##        del substitutions['\pi_{hc_D}']

    m.substitutions.update(substitutions)

    m = Model(m.cost, BCS(m))
    m_relax = relaxed_constants(m, None, ['M_{takeoff}', '\\theta_{db}'])

    sol = m_relax.localsolve(verbosity=4, iteration_limit=200, reltol=0.01)
##    post_process(sol)

##    percent_diff(sol, 'b737800', Nclimb)

##    post_compute(sol, Nclimb)

    return sol

def run_M08_D8_eng_wing(fixedBPR, pRatOpt = False, objective = 'fuel'):
    # User definitions
    Nclimb = 3
    Ncruise = 2
    Nmission = 1
    aircraft = 'M08_D8_eng_wing'

    m = Mission(Nclimb, Ncruise, objective, aircraft, Nmission)
    
    substitutions = getM08_D8_eng_wing_subs()

    substitutions.update({
#                'n_{paxx}': 180.,
        'ReqRng': 3000.*units('nmi'),
    })

    if fixedBPR:
        substitutions.update({
            '\\alpha_{max}': 6.97,
        })

    if pRatOpt:
        del substitutions['\pi_{f_D}']
##        del substitutions['\pi_{lc_D}']
##        del substitutions['\pi_{hc_D}']

    m.substitutions.update(substitutions)

    m_relax = relaxed_constants(m, None, ['M_{takeoff}', '\\theta_{db}'])

    sol = m_relax.localsolve(verbosity=4, iteration_limit=200, reltol=0.01)
    post_process(sol)

    percent_diff(sol, 'D82', Nclimb)

    post_compute(sol, Nclimb)

    return sol

def run_M08_D8(fixedBPR, pRatOpt = False, objective = 'fuel'):
    # User definitions
    Nclimb = 3
    Ncruise = 2
    Nmission = 1
    aircraft = 'M08D8'

    m = Mission(Nclimb, Ncruise, objective, aircraft, Nmission)
    
    substitutions = subs_M08_D8()

    substitutions.update({
#                'n_{paxx}': 180.,
        'ReqRng': 3000.*units('nmi'),
    })

    if fixedBPR:
        substitutions.update({
            '\\alpha_{max}': 6.97,
        })

    if pRatOpt:
        del substitutions['\pi_{f_D}']
##        del substitutions['\pi_{lc_D}']
##        del substitutions['\pi_{hc_D}']
        
    m.substitutions.update(substitutions)
    m = Model(m.cost, BCS(m))
    m_relax = relaxed_constants(m, None, ['M_{takeoff}', '\\theta_{db}'])

    sol = m_relax.localsolve(verbosity=4, iteration_limit=200, reltol=0.01)
    post_process(sol)

    percent_diff(sol, 'D82', Nclimb)

    post_compute(sol, Nclimb)

    return sol

def run_M08_D8_no_BLI(fixedBPR, pRatOpt = False, objective = 'fuel'):
    # User definitions
    Nclimb = 3
    Ncruise = 2
    Nmission = 1
    aircraft = 'M08D8_noBLI'

    m = Mission(Nclimb, Ncruise, objective, aircraft, Nmission)
    
    substitutions = get_subs_M08_D8_noBLI()

    substitutions.update({
#                'n_{paxx}': 180.,
        'ReqRng': 3000.*units('nmi'),
    })

    if fixedBPR:
        substitutions.update({
            '\\alpha_{max}': 6.97,
        })

    if pRatOpt:
        del substitutions['\pi_{f_D}']
##        del substitutions['\pi_{lc_D}']
##        del substitutions['\pi_{hc_D}']
        
    m.substitutions.update(substitutions)
    m = Model(m.cost, BCS(m))
    m_relax = relaxed_constants(m, None, ['M_{takeoff}', '\\theta_{db}'])

    sol = m_relax.localsolve(verbosity=4, iteration_limit=200, reltol=0.01)
    post_process(sol)

    percent_diff(sol, 'D82', Nclimb)

    post_compute(sol, Nclimb)

    return sol

def run_777300ER(objective = 'fuel'):
    # User definitions
    Nclimb = 3
    Ncruise = 2
    Nmission = 1
    aircraft = 'b777300ER'

    m = Mission(Nclimb, Ncruise, objective, aircraft, Nmission)
    
    substitutions = getb777300ERsubs()

    substitutions.update({
##        'n_{pax}': [450.],
        'ReqRng': 6000.*units('nmi'),
    })

    m.substitutions.update(substitutions)
    m = Model(m.cost, BCS(m))
    m_relax = relaxed_constants(m, None, ['M_{takeoff}', '\\theta_{db}'])

    sol = m_relax.localsolve(verbosity=4, iteration_limit=200, reltol=0.01)
    post_process(sol)

    percent_diff(sol, aircraft, Nclimb)

    post_compute(sol, Nclimb)

    return sol

def run_optimal_777(fixedBPR, pRatOpt = False, objective = 'fuel'):
    # User definitions
    Nclimb = 3
    Ncruise = 2
    Nmission = 1
    aircraft = 'optimal777'

    m = Mission(Nclimb, Ncruise, objective, aircraft, Nmission)
    
    substitutions = get_optimal_777300ER_subs()

    substitutions.update({
##        'n_{pax}': [450.],
        'ReqRng': 6000.,
    })

    if fixedBPR:
        substitutions.update({
            '\\alpha_{max}': 8.62, 
        })

    if pRatOpt:
        del substitutions['\pi_{f_D}']
##        del substitutions['\pi_{lc_D}']
##        del substitutions['\pi_{hc_D}']

    m.substitutions.update(substitutions)
    m = Model(m.cost, BCS(m))
    m_relax = relaxed_constants(m, None, ['M_{takeoff}', '\\theta_{db}'])

    sol = m_relax.localsolve(verbosity=4, iteration_limit=200, reltol=0.01)
    post_process(sol)

    percent_diff(sol, 'b777300ER', Nclimb)

    post_compute(sol, Nclimb)

    return sol

def run_M08_optimal_777(fixedBPR, pRatOpt = False, objective = 'fuel'):
    # User definitions
    Nclimb = 3
    Ncruise = 2
    Nmission = 1
    aircraft = 'optimal777_M08'

    m = Mission(Nclimb, Ncruise, objective, aircraft, Nmission)
    
    substitutions = get_optimal_777300ER_M08_subs()

    substitutions.update({
##        'n_{pax}': [450.],
        'ReqRng': [6000.],
    })

    if fixedBPR:
        substitutions.update({
            '\\alpha_{max}': 8.62, 
        })

    if pRatOpt:
        del substitutions['\pi_{f_D}']
##        del substitutions['\pi_{lc_D}']
##        del substitutions['\pi_{hc_D}']

    m.substitutions.update(substitutions)
    m = Model(m.cost, BCS(m))
    m_relax = relaxed_constants(m, None, ['M_{takeoff}', '\\theta_{db}'])

    sol = m_relax.localsolve(verbosity=4, iteration_limit=200, reltol=0.01)
    post_process(sol)

    percent_diff(sol, 'b777300ER', Nclimb)

    post_compute(sol, Nclimb)

    return sol

def run_M072_optimal_777(fixedBPR, pRatOpt = False, objective = 'fuel'):
    # User definitions
    Nclimb = 3
    Ncruise = 2
    Nmission = 1
    aircraft = 'optimal777_M072'

    m = Mission(Nclimb, Ncruise, objective, aircraft, Nmission)
    
    substitutions = get_optimal_777300ER_M072_subs()

    substitutions.update({
##        'n_{pax}': [450.],
        'ReqRng': [6000.],
    })

    if fixedBPR:
        substitutions.update({
            '\\alpha_{max}': 8.62, 
        })

    if pRatOpt:
        del substitutions['\pi_{f_D}']
##        del substitutions['\pi_{lc_D}']
##        del substitutions['\pi_{hc_D}']

    m.substitutions.update(substitutions)
    m = Model(m.cost, BCS(m))
    m_relax = relaxed_constants(m, None, ['M_{takeoff}', '\\theta_{db}'])

    sol = m_relax.localsolve(verbosity=4, iteration_limit=200, reltol=0.01)
    post_process(sol)

    percent_diff(sol, 'b777300ER', Nclimb)

    post_compute(sol, Nclimb)

    return sol

def run_D8_big(fixedBPR, pRatOpt = False, objective = 'fuel'):
    # User definitions
    Nclimb = 3
    Ncruise = 2
    Nmission = 1
    aircraft = 'D8big'

    m = Mission(Nclimb, Ncruise, objective, aircraft, Nmission)
    
    substitutions = getD8bigsubs()

    substitutions.update({
#                'n_{paxx}': 180.,
        'ReqRng': 6000.*units('nmi'),
    })

    if fixedBPR:
        substitutions.update({
            '\\alpha_{max}': 8.62, 
        })

    if pRatOpt:
        del substitutions['\pi_{f_D}']
##        del substitutions['\pi_{lc_D}']
##        del substitutions['\pi_{hc_D}']
        
    m.substitutions.update(substitutions)
    m = Model(m.cost, BCS(m))
    m_relax = relaxed_constants(m, None, ['M_{takeoff}', '\\theta_{db}'])

    sol = m_relax.localsolve(verbosity=4, iteration_limit=200, reltol=0.01)
    post_process(sol)

    percent_diff(sol, 'b777300ER', Nclimb)

    post_compute(sol, Nclimb)

    return sol

def run_D8_big_no_BLI(fixedBPR, pRatOpt = False, objective = 'fuel'):
    # User definitions
    Nclimb = 3
    Ncruise = 2
    Nmission = 1
    aircraft = 'D8big_no_BLI'

    m = Mission(Nclimb, Ncruise, objective, aircraft, Nmission)
    
    substitutions = getD8big_noBLI_subs()

    substitutions.update({
#                'n_{paxx}': 180.,
        'ReqRng': 6000.*units('nmi'),
    })

    if fixedBPR:
        substitutions.update({
            '\\alpha_{max}': 8.62, 
        })

    if pRatOpt:
        del substitutions['\pi_{f_D}']
##        del substitutions['\pi_{lc_D}']
##        del substitutions['\pi_{hc_D}']
        
    m.substitutions.update(substitutions)
    m = Model(m.cost, BCS(m))
    m_relax = relaxed_constants(m, None, ['M_{takeoff}', '\\theta_{db}'])

    sol = m_relax.localsolve(verbosity=4, iteration_limit=200, reltol=0.01)
    post_process(sol)

    percent_diff(sol, 'b777300ER', Nclimb)

    post_compute(sol, Nclimb)

    return sol

def run_M072_D8_big_no_BLI(fixedBPR, pRatOpt = False, objective = 'fuel'):
    # User definitions
    Nclimb = 3
    Ncruise = 2
    Nmission = 1
    aircraft = 'D8big_no_BLI'

    m = Mission(Nclimb, Ncruise, objective, aircraft, Nmission)
    
    substitutions = getD8big_M072_noBLI_subs()

    substitutions.update({
#                'n_{paxx}': 180.,
        'ReqRng': 6000.*units('nmi'),
    })

    if fixedBPR:
        substitutions.update({
            '\\alpha_{max}': 8.62, 
        })

    if pRatOpt:
        del substitutions['\pi_{f_D}']
##        del substitutions['\pi_{lc_D}']
##        del substitutions['\pi_{hc_D}']
        
    m.substitutions.update(substitutions)
    m = Model(m.cost, BCS(m))
    m_relax = relaxed_constants(m, None, ['M_{takeoff}', '\\theta_{db}'])

    sol = m_relax.localsolve(verbosity=4, iteration_limit=200, reltol=0.01)
    post_process(sol)

    percent_diff(sol, 'b777300ER', Nclimb)

    post_compute(sol, Nclimb)

    return sol

def run_D8_big_eng_wing(fixedBPR, pRatOpt = False, objective = 'fuel'):
    # User definitions
    Nclimb = 3
    Ncruise = 2
    Nmission = 1
    aircraft = 'D8big_eng_wing'

    m = Mission(Nclimb, Ncruise, objective, aircraft, Nmission)
    
    substitutions = getD8big_eng_wing_subs()

    substitutions.update({
#                'n_{paxx}': 180.,
        'ReqRng': 6000.*units('nmi'),
    })

    if fixedBPR:
        substitutions.update({
            '\\alpha_{max}': 8.62, 
        })

    if pRatOpt:
        del substitutions['\pi_{f_D}']
##        del substitutions['\pi_{lc_D}']
##        del substitutions['\pi_{hc_D}']
        
    m.substitutions.update(substitutions)
    m = Model(m.cost, BCS(m))
    m_relax = relaxed_constants(m, None, ['M_{takeoff}', '\\theta_{db}'])

    sol = m_relax.localsolve(verbosity=4, iteration_limit=200, reltol=0.01)
    post_process(sol)

    percent_diff(sol, 'b777300ER', Nclimb)

    post_compute(sol, Nclimb)

    return sol

def run_M072_D8_big_eng_wing(fixedBPR, pRatOpt = False, objective = 'fuel'):
    # User definitions
    Nclimb = 3
    Ncruise = 2
    Nmission = 1
    aircraft = 'D8big_eng_wing_M072'

    m = Mission(Nclimb, Ncruise, objective, aircraft, Nmission)
    
    substitutions = getD8big_M072_eng_wing_subs()

    substitutions.update({
#                'n_{paxx}': 180.,
        'ReqRng': 6000.*units('nmi'),
    })

    if fixedBPR:
        substitutions.update({
            '\\alpha_{max}': 8.62, 
        })

    if pRatOpt:
        del substitutions['\pi_{f_D}']
##        del substitutions['\pi_{lc_D}']
##        del substitutions['\pi_{hc_D}']
        
    m.substitutions.update(substitutions)
    m = Model(m.cost, BCS(m))
    m_relax = relaxed_constants(m, None, ['M_{takeoff}', '\\theta_{db}'])

    sol = m_relax.localsolve(verbosity=4, iteration_limit=200, reltol=0.01)
    post_process(sol)

    percent_diff(sol, 'b777300ER', Nclimb)

    post_compute(sol, Nclimb)

    return sol


def run_D8_big_M072(fixedBPR, pRatOpt = False, objective = 'fuel'):
    # User definitions
    Nclimb = 3
    Ncruise = 2
    Nmission = 1
    aircraft = 'D8big'

    m = Mission(Nclimb, Ncruise, objective, aircraft, Nmission)
    
    substitutions = getD8big_M072_subs()

    substitutions.update({
#                'n_{paxx}': 180.,
        'ReqRng': 6000.*units('nmi'),
    })

    if fixedBPR:
        substitutions.update({
            '\\alpha_{max}': 8.62, 
        })

    if pRatOpt:
        del substitutions['\pi_{f_D}']
##        del substitutions['\pi_{lc_D}']
##        del substitutions['\pi_{hc_D}']
        
    m.substitutions.update(substitutions)
    m = Model(m.cost, BCS(m))
    m_relax = relaxed_constants(m, None, ['M_{takeoff}', '\\theta_{db}'])

    sol = m_relax.localsolve(verbosity=4, iteration_limit=200, reltol=0.01)
    post_process(sol)

    percent_diff(sol, 'b777300ER', Nclimb)

    post_compute(sol, Nclimb)

    return sol

def run_D8_big_M08(fixedBPR, pRatOpt = False, objective = 'fuel'):
    # User definitions
    Nclimb = 3
    Ncruise = 2
    Nmission = 1
    aircraft = 'D8big'

    m = Mission(Nclimb, Ncruise, objective, aircraft, Nmission)
    
    substitutions = getD8big_M08_subs()

    substitutions.update({
#                'n_{paxx}': 180.,
        'ReqRng': 6000.*units('nmi'),
    })

    if fixedBPR:
        substitutions.update({
            '\\alpha_{max}': 8.62, 
        })

    if pRatOpt:
        del substitutions['\pi_{f_D}']
##        del substitutions['\pi_{lc_D}']
##        del substitutions['\pi_{hc_D}']
        
    m.substitutions.update(substitutions)
    m = Model(m.cost, BCS(m))
    m_relax = relaxed_constants(m, None, ['M_{takeoff}', '\\theta_{db}'])

    sol = m_relax.localsolve(verbosity=4, iteration_limit=200, reltol=0.01)
    post_process(sol)

    percent_diff(sol, 'b777300ER', Nclimb)

    post_compute(sol, Nclimb)

    return sol

def run_optimal_RJ(fixedBPR, pRatOpt = False, objective = 'fuel'):
    # User definitions
    Nclimb = 3
    Ncruise = 2
    Nmission = 1
    aircraft = 'optimalRJ'

    m = Mission(Nclimb, Ncruise, objective, aircraft, Nmission)
    
    substitutions = get_optimal_RJ_subs()

    substitutions.update({
##        'n_{pax}': [90.],
        'ReqRng': [1500.],
    })

    if fixedBPR:
        substitutions.update({
            '\\alpha_{max}': 5.6958, 
        })

    if pRatOpt:
        del substitutions['\pi_{f_D}']
##        del substitutions['\pi_{lc_D}']
##        del substitutions['\pi_{hc_D}']

    m.substitutions.update(substitutions)
    m = Model(m.cost, BCS(m))
    m_relax = relaxed_constants(m, None, ['M_{takeoff}', '\\theta_{db}'])

    sol = m_relax.localsolve(verbosity=4, iteration_limit=200, reltol=0.01)
    post_process(sol)

    percent_diff(sol, 'b737800', Nclimb)

    post_compute(sol, Nclimb)

    return sol

def run_M072_optimal_RJ(fixedBPR, pRatOpt = False, objective = 'fuel'):
    # User definitions
    Nclimb = 3
    Ncruise = 2
    Nmission = 1
    aircraft = 'optimalRJ'

    m = Mission(Nclimb, Ncruise, objective, aircraft, Nmission)
    
    substitutions = get_M072_optimal_RJ_subs()

    substitutions.update({
##        'n_{pax}': [90.],
        'ReqRng': [1500.],
    })

    if fixedBPR:
        substitutions.update({
            '\\alpha_{max}': 5.6958, 
        })

    if pRatOpt:
        del substitutions['\pi_{f_D}']
##        del substitutions['\pi_{lc_D}']
##        del substitutions['\pi_{hc_D}']

    m.substitutions.update(substitutions)
    m = Model(m.cost, BCS(m))
    m_relax = relaxed_constants(m, None, ['M_{takeoff}', '\\theta_{db}'])

    sol = m_relax.localsolve(verbosity=4, iteration_limit=200, reltol=0.01)
    post_process(sol)

    percent_diff(sol, 'b737800', Nclimb)

    post_compute(sol, Nclimb)

    return sol

def run_small_D8(fixedBPR, pRatOpt = False, objective = 'fuel'):
    # User definitions
    Nclimb = 3
    Ncruise = 2
    Nmission = 1
    aircraft = 'smallD8'

    m = Mission(Nclimb, Ncruise, objective, aircraft, Nmission)
    
    substitutions = get_small_D8_subs()

    substitutions.update({
##        'n_{pax}': [90.],
        'ReqRng': [1500.],
    })

    if fixedBPR:
        substitutions.update({
            '\\alpha_{max}': 5.6958, 
        })

    if pRatOpt:
        del substitutions['\pi_{f_D}']
##        del substitutions['\pi_{lc_D}']
##        del substitutions['\pi_{hc_D}']

    m.substitutions.update(substitutions)
    m = Model(m.cost, BCS(m))
    m_relax = relaxed_constants(m, None, ['M_{takeoff}', '\\theta_{db}'])

    sol = m_relax.localsolve(verbosity=4, iteration_limit=200, reltol=0.01)
    post_process(sol)

    percent_diff(sol, 'b737800', Nclimb)

    post_compute(sol, Nclimb)

    return sol

def run_small_M08_D8(fixedBPR, pRatOpt = False, objective = 'fuel'):
    # User definitions
    Nclimb = 3
    Ncruise = 2
    Nmission = 1
    aircraft = 'smallD8'

    m = Mission(Nclimb, Ncruise, objective, aircraft, Nmission)
    
    substitutions = get_small_M08_D8_subs()

    substitutions.update({
##        'n_{pax}': [90.],
        'ReqRng': [1500.],
    })

    if fixedBPR:
        substitutions.update({
            '\\alpha_{max}': 5.6958, 
        })

    if pRatOpt:
        del substitutions['\pi_{f_D}']
##        del substitutions['\pi_{lc_D}']
##        del substitutions['\pi_{hc_D}']

    m.substitutions.update(substitutions)
    m = Model(m.cost, BCS(m))
    m_relax = relaxed_constants(m, None, ['M_{takeoff}', '\\theta_{db}'])

    sol = m_relax.localsolve(verbosity=4, iteration_limit=200, reltol=0.01)
    post_process(sol)

    percent_diff(sol, 'b737800', Nclimb)

    return sol

def run_small_D8_eng_wing(fixedBPR, pRatOpt = False, objective = 'fuel'):
    # User definitions
    Nclimb = 3
    Ncruise = 2
    Nmission = 1
    aircraft = 'smallD8_eng_wing'

    m = Mission(Nclimb, Ncruise, objective, aircraft, Nmission)
    
    substitutions = get_small_D8_eng_wing_subs()

    substitutions.update({
##        'n_{pax}': [90.],
        'ReqRng': [1500.],
    })

    if fixedBPR:
        substitutions.update({
            '\\alpha_{max}': 5.6958, 
        })

    if pRatOpt:
        del substitutions['\pi_{f_D}']
##        del substitutions['\pi_{lc_D}']
##        del substitutions['\pi_{hc_D}']

    m.substitutions.update(substitutions)
    m = Model(m.cost, BCS(m))
    m_relax = relaxed_constants(m, None, ['M_{takeoff}', '\\theta_{db}'])

    sol = m_relax.localsolve(verbosity=4, iteration_limit=200, reltol=0.01)
    post_process(sol)

    percent_diff(sol, 'b737800', Nclimb)

    post_compute(sol, Nclimb)

    return sol

def run_small_M08_D8_eng_wing(fixedBPR, pRatOpt = False, objective = 'fuel'):
    # User definitions
    Nclimb = 3
    Ncruise = 2
    Nmission = 1
    aircraft = 'smallD8_M08_eng_wing'

    m = Mission(Nclimb, Ncruise, objective, aircraft, Nmission)
    
    substitutions = get_small_M08_D8_eng_wing_subs()

    substitutions.update({
##        'n_{pax}': [90.],
        'ReqRng': [1500.],
    })

    if fixedBPR:
        substitutions.update({
            '\\alpha_{max}': 5.6958, 
        })

    if pRatOpt:
        del substitutions['\pi_{f_D}']
##        del substitutions['\pi_{lc_D}']
##        del substitutions['\pi_{hc_D}']

    m.substitutions.update(substitutions)
    m = Model(m.cost, BCS(m))
    m_relax = relaxed_constants(m, None, ['M_{takeoff}', '\\theta_{db}'])

    sol = m_relax.localsolve(verbosity=4, iteration_limit=200, reltol=0.01)
    post_process(sol)

    percent_diff(sol, 'b737800', Nclimb)

    post_compute(sol, Nclimb)

    return sol

def run_small_D8_no_BLI(fixedBPR, pRatOpt = False, objective = 'fuel'):
    # User definitions
    Nclimb = 3
    Ncruise = 2
    Nmission = 1
    aircraft = 'smallD8_no_BLI'

    m = Mission(Nclimb, Ncruise, objective, aircraft, Nmission)
    
    substitutions = get_small_D8_no_BLI_subs()

    substitutions.update({
##        'n_{pax}': [90.],
        'ReqRng': [1500.],
    })

    if fixedBPR:
        substitutions.update({
            '\\alpha_{max}': 5.6958, 
        })

    if pRatOpt:
        del substitutions['\pi_{f_D}']
##        del substitutions['\pi_{lc_D}']
##        del substitutions['\pi_{hc_D}']

    m.substitutions.update(substitutions)
    m = Model(m.cost, BCS(m))
    m_relax = relaxed_constants(m, None, ['M_{takeoff}', '\\theta_{db}'])

    sol = m_relax.localsolve(verbosity=4, iteration_limit=200, reltol=0.01)
    post_process(sol)

    percent_diff(sol, 'b737800', Nclimb)

    post_compute(sol, Nclimb)

    return sol

def run_small_M08_D8_no_BLI(fixedBPR, pRatOpt = False, objective = 'fuel'):
    # User definitions
    Nclimb = 3
    Ncruise = 2
    Nmission = 1
    aircraft = 'smallD8_M08_no_BLI'

    m = Mission(Nclimb, Ncruise, objective, aircraft, Nmission)
    
    substitutions = get_small_M08_D8_no_BLI_subs()

    substitutions.update({
##        'n_{pax}': [90.],
        'ReqRng': [1500.],
    })

    if fixedBPR:
        substitutions.update({
            '\\alpha_{max}': 5.6958, 
        })

    if pRatOpt:
        del substitutions['\pi_{f_D}']
##        del substitutions['\pi_{lc_D}']
##        del substitutions['\pi_{hc_D}']

    m.substitutions.update(substitutions)
    m = Model(m.cost, BCS(m))
    m_relax = relaxed_constants(m, None, ['M_{takeoff}', '\\theta_{db}'])

    sol = m_relax.localsolve(verbosity=4, iteration_limit=200, reltol=0.01)
    post_process(sol)

    percent_diff(sol, 'b737800', Nclimb)

    post_compute(sol, Nclimb)

    return sol

def test():
    run_737800()

if __name__ == '__main__':
    # User definitions
    Nclimb = 3
    Ncruise = 2
    Nmission = 1
    objective = 'fuel'
    aircraft = 'D8_eng_wing'

    genVSP = True
    sweeps = False
    nsweep = 5

    if Nmission == 1:
        multimission = True
    else:
        multimission = False

    # Mission definition
    m = Mission(Nclimb, Ncruise, objective, aircraft, Nmission)

    # Aircraft types
    if aircraft == 'D80':
        print('D80 executing...')
        substitutions = getD80subs()
        if Nmission == 1:
                substitutions.update({
##                 'n_{pax}': 180.,
                'ReqRng': 3000.*units('nmi'),
                })

        if Nmission != 1:
                substitutions.update({
                'n_{pax}': [180.],
                'ReqRng': [3000.],
                })

    if aircraft == 'D8_eng_wing':
        print('D8_eng_wing executing...')
        substitutions = get_D8_eng_wing_subs()
        if Nmission == 1:
                substitutions.update({
##                 'n_{pax}': 180.,
                'ReqRng': 3000.*units('nmi'),
                })

        if Nmission != 1:
                substitutions.update({
                'n_{pax}': [180.],
                'ReqRng': [3000.],
                })

    if aircraft == 'D8_no_BLI':
        print('D8_no_BLI executing...')
        substitutions = get_D8_no_BLI_subs()
        if Nmission == 1:
                substitutions.update({
##                 'n_{pax}': 180.,
                'ReqRng': 3000.*units('nmi'),
                })

        if Nmission != 1:
                substitutions.update({
                'n_{pax}': [180.],
                'ReqRng': [3000.],
                })


    if aircraft == 'D82_73eng':
        print('D82_73eng executing...')
        substitutions = getD82_73engsubs()
        if Nmission == 1:
                substitutions.update({
##                'n_{pax}': 180.,
                'ReqRng': 3000.*units('nmi'),
                })
        if Nmission != 1:
                substitutions.update({
                'n_{pax}': [180.],
                'ReqRng': [3000.],
                })


    m.substitutions.update(substitutions)

    if objective == 'PRFC':
        print('PRFC optimization begins...')
        # PRFC optimization chooses optimal mission for a given configuration
        # TO RUN: MUST REMOVE EQUATIONS SETTING N_{PAX} IN D8.
        # m.substitutions.__delitem__('n_{pax}')
        # m.substitutions.__delitem__('ReqRng')

    if aircraft in ['D80','D82','D8_no_BLI']:
        # m = Model(m.cost,BCS(m))
        m_relax = relaxed_constants(m, None, ['ReqRng'])
    if aircraft in ['D8big', 'D82_73eng', 'D8_eng_wing', 'optimalD8', 'M08D8', 'M08_D8_eng_wing']:
        m = Model(m.cost,BCS(m))
        m_relax = relaxed_constants(m, None, ['ReqRng'])
    if aircraft in ['b737800', 'optimal737', 'M072_737']:
        m = Model(m.cost, BCS(m))
        m_relax = relaxed_constants(m, None, ['M_{takeoff}', '\\theta_{db}'])
    if aircraft in ['b777300ER']:
        m = Model(m.cost, BCS(m))
        m_relax = relaxed_constants(m, None)

    sol = m_relax.localsolve(verbosity=4, iteration_limit=200, reltol=0.01)
    post_process(sol)
    
    if Nmission == 1:
         if aircraft in ['D82', 'D8_eng_wing', 'optimalD8']:
              percent_diff(sol, 2, Nclimb)

         if aircraft in ['b737800','optimal737']:
              percent_diff(sol, 801, Nclimb)

         if aircraft in ['b777300ER']:
              percent_diff(sol, 777, Nclimb)
    if genVSP:
        if sweeps:
            genDesFileSweep(sol,aircraft,nsweep)
        else:
            genDesFile(sol,aircraft)<|MERGE_RESOLUTION|>--- conflicted
+++ resolved
@@ -75,11 +75,7 @@
            alt.append(mag(sol('hft')['hft_Mission/FlightState/Altitude'][i][0]))
     rng = np.cumsum(rng)
     plt.plot(rng, alt)
-<<<<<<< HEAD
     plt.ylabel('Altitude [ft]', fontsize=18)
-=======
-    plt.ylabel('Altitude [feet]', fontsize=18)
->>>>>>> 4b1abb71
     plt.xlabel('Down Range Distance', fontsize=18)
     plt.title('Aircraft Altitude Profile')
 #    plt.savefig('M08_D8_wing_profile_drag.pdf', bbox_inches="tight")
@@ -107,11 +103,7 @@
     plt.plot(rng, alt)
     plt.plot(tasrng, tasalt)
     plt.legend(['SP Model', 'TASOPT'], loc=4)
-<<<<<<< HEAD
     plt.ylabel('Altitude [ft]', fontsize=18)
-=======
-    plt.ylabel('Altitude [feet]', fontsize=18)
->>>>>>> 4b1abb71
     plt.xlabel('Down Range Distance [nm]', fontsize=18)
     plt.title('D8 Altitude Profile')
     plt.savefig('D8_altitude_profile.pdf', bbox_inches="tight")
@@ -154,11 +146,7 @@
     plt.plot(rng73, alt73)
     plt.plot(tasrng73, tasalt73)
     plt.legend(['D8 SP Model', 'D8 TASOPT', '737 SP Model', '737 TASOPT'], loc=4)
-<<<<<<< HEAD
     plt.ylabel('Altitude [ft]', fontsize=18)
-=======
-    plt.ylabel('Altitude [feet]', fontsize=18)
->>>>>>> 4b1abb71
     plt.xlabel('Down Range Distance [nm]', fontsize=18)
     plt.title('737 and D8 Altitude Profile')
     plt.savefig('737_D8_altitude_profile.pdf', bbox_inches="tight")
@@ -193,11 +181,7 @@
     plt.plot(rngD8, altD8)
     plt.plot(rngno_BLI, altno_BLI)
     plt.legend(['D8', 'D8 w/out BLI (rear podded engines)'], loc=4)
-<<<<<<< HEAD
     plt.ylabel('Altitude [ft]', fontsize=18)
-=======
-    plt.ylabel('Altitude [feet]', fontsize=18)
->>>>>>> 4b1abb71
     plt.xlabel('Down Range Distance [nm]', fontsize=18)
     plt.title('D8 Altitude Profile with and without BLI')
     plt.savefig('D8_D8_no_BLI_altitude_profile.pdf', bbox_inches="tight")
@@ -225,11 +209,7 @@
     plt.plot(rng, alt)
     plt.plot(tasrng, tasalt)
     plt.legend(['SP Model', 'TASOPT'], loc=4)
-<<<<<<< HEAD
     plt.ylabel('Altitude [ft]', fontsize=18)
-=======
-    plt.ylabel('Altitude [feet]', fontsize=18)
->>>>>>> 4b1abb71
     plt.xlabel('Down Range Distance [nm]', fontsize=18)
     plt.title('737 Altitude Profile')
     plt.savefig('737_altitude_profile.pdf', bbox_inches="tight")
@@ -258,11 +238,7 @@
     plt.plot(rng, alt)
     plt.plot(tasrng, tasalt)
     plt.legend(['SP Model', 'TASOPT'], loc=4)
-<<<<<<< HEAD
     plt.ylabel('Altitude [ft]', fontsize=18)
-=======
-    plt.ylabel('Altitude [feet]', fontsize=18)
->>>>>>> 4b1abb71
     plt.xlabel('Down Range Distance [nm]', fontsize=18)
     plt.title('777 Altitude Profile')
     plt.savefig('777_altitude_profile.pdf', bbox_inches="tight")
