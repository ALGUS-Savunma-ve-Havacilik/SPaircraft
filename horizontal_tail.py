"""D8 horizontal tail model linked with a simple flight profile"""
from numpy import pi, tan
import numpy as np
from gpkit import Variable, Model, units, SignomialsEnabled, Vectorize, SignomialEquality
from gpkit.tools import te_exp_minus1
from gpkit.constraints.tight import Tight as TCS
import matplotlib.pyplot as plt
from gpkit.small_scripts import mag
from simple_ac_imports_no_engine import Wing, Fuselage, Engine, CruiseP, ClimbP, FlightState, CruiseSegment, ClimbSegment
from wingbox import WingBox

"""
Models required to minimize the aircraft total fuel weight. Rate of climb equation taken from John
Anderson's Aircraft Performance and Design (eqn 5.85).
Inputs
-----
- Number of passengers
- Passenger weight [N]
- Fuselage area per passenger (recommended to use 1 m^2 based on research) [m^2]
- Engine weight [N]
- Number of engines
- Required mission range [nm]
- Oswald efficiency factor
- Max allowed wing span [m]
- Cruise altitude [ft]
"""

class HorizontalTailNoStruct(Model):
    """
    horiziontal tail model from Philippe's thesis
    as a performance model without the wing box

    References:
    [1] TASOPT code
    [2] http://adg.stanford.edu/aa241/stability/staticstability.HTml

    This model does not include the effects of wing downwash on tail
    effectiveness.
    """
    def setup(self):
        ARht    = Variable('AR_{ht}', '-', 'Horizontal tail aspect ratio')
        CLfCG   = Variable('C_{L_{hfcG}}', '-', 'HT CL During Max Forward CG')
        CLhmax  = Variable('C_{L_{hmax}}', '-', 'Max lift coefficient')
        Lmax    = Variable('L_{h_{max}}', 'N', 'Maximum load')
        Sh      = Variable('S_{ht}', 'm^2', 'Horizontal tail area')
        Vh      = Variable('V_{ht}', '-', 'Horizontal Tail Volume Coefficient')
        amax    = Variable('\\alpha_{max,h}', '-', 'Max angle of attack, htail')
        bht     = Variable('b_{ht}', 'm', 'Horizontal tail span')
        cattach = Variable('c_{attach}', 'm',
                           'HT Chord Where it is Mounted to the VT')
        chma    = Variable('\\bar{c}_{ht}', 'm', 'Mean aerodynamic chord (ht)')
        croot   = Variable('c_{root_{ht}}', 'm', 'Horizontal tail root chord')
        ctip    = Variable('c_{tip_{ht}}', 'm', 'Horizontal tail tip chord')
        e       = Variable('e_h', '-', 'Oswald efficiency factor')
        etaht   = Variable('\\eta_{ht}', '-', 'Tail efficiency')
        fl      = Variable(r"f(\lambda_{ht})", '-',
                           'Empirical efficiency function of taper')
        lht     = Variable('l_{ht}', 'm', 'Horizontal tail moment arm')
        mrat    = Variable('m_{ratio}', '-', 'Wing to Tail Lift Slope Ratio')
        p       = Variable('p_{ht}', '-', 'Substituted variable = 1 + 2*taper')
        q       = Variable('q_{ht}', '-', 'Substituted variable = 1 + taper')
        tanLh   = Variable('\\tan(\\Lambda_{ht})', '-',
                           'tangent of horizontal tail sweep')
        taper   = Variable('\\lambda_{ht}', '-', 'Horizontal tail taper ratio')
        tapermin= Variable('\\lambda_{ht_{min}}', '-',
                           'Min horizontal tail taper ratio')
        tau     = Variable('\\tau_{ht}', '-',
                           'Horizontal tail thickness/chord ratio')
        xcght   = Variable('x_{CG_{ht}}', 'm', 'Horizontal tail CG location')
        ymac    = Variable('y_{\\bar{c}_{ht}}', 'm',
                           'Spanwise location of mean aerodynamic chord')

        #constraints
        constraints = []

        with SignomialsEnabled():

            constraints.extend([
                p >= 1 + 2*taper,
                2*q >= 1 + p,
                ymac == (bht/3)*q/p,
                TCS([(2./3)*(1 + taper + taper**2)*croot/q >=
                     chma]), # [SP]
                taper == ctip/croot,
                SignomialEquality(Sh, bht*(croot + ctip)/2),

                # Oswald efficiency
                TCS([fl >= (0.0524*taper**4 - 0.15*taper**3
                            + 0.1659*taper**2
                            - 0.0706*taper + 0.0119)], reltol=0.2),
                # NOTE: slightly slack
                TCS([e*(1 + fl*ARht) <= 1]),

                ARht == bht**2/Sh,
                
                taper >= tapermin, # TODO: make less arbitrary
                taper <= 1,
                ])

        return constraints

class HorizontalTailPerformance(Model):
    """
    Horizontal tail performance model

    ARGUMENTS
    ---------
    fitDrag: True = use Martin's tail drag fits, False = use the TASOPT tail drag model
    """
    def setup(self, ht, state, fitDrag):
        self.HT = ht
        
        D       = Variable('D_{ht}', 'N', 'Horizontal tail drag')
        Lh      = Variable('L_h', 'N', 'Horizontal tail downforce')
        Rec     = Variable('Re_{c_h}', '-',
                           'Cruise Reynolds number (Horizontal tail)')
        CLah    = Variable('C_{L_{ah}}', '-', 'Lift curve slope (htail)')
        CLah0   = Variable('C_{L_{ah_0}}', '-',
                            'Isolated lift curve slope (htail)')
        CLh     = Variable('C_{L_h}', '-', 'Lift coefficient (htail)')
        CDh     = Variable('C_{D_h}', '-', 'Horizontal tail drag coefficient')
        CD0h    = Variable('C_{D_{0_h}}', '-',
                           'Horizontal tail parasitic drag coefficient')

        alphah   = Variable('\\alpha_{ht}', '-', 'Horizontal tail angle of attack')

        constraints = []

        with SignomialsEnabled():
           
            constraints.extend([
                Lh == 0.5*state['\\rho']*state['V']**2*self.HT['S_{ht}']*CLh,

                # Angle of attack and lift slope constraints
                CLh == CLah*alphah,

                alphah <= self.HT['\\alpha_{max,h}'],

                # Thin airfoil theory
                CLah0 == 2*3.14,                

                # Drag
                D == 0.5*state['\\rho']*state['V']**2*self.HT['S_{ht}']*CDh,
                CDh >= CD0h + CLh**2/(pi*self.HT['e_h']*self.HT['AR_{ht}']),

                #cruise Reynolds number
                Rec == state['\\rho']*state['V']*self.HT['\\bar{c}_{ht}']/state['\\mu'],
                ])

        if fitDrag:
            constraints.extend([
                #Martin's TASOPT tail drag fit
                CD0h**0.119892 >= 0.0693931 * (Rec/1000)**-0.0021665
                                            * (self.HT['\\tau_{ht}']*100)**0.104391
                                            * (state['M'])**-0.0177484
                                + 0.273439 * (Rec/1000)**-0.0017356
                                           * (self.HT['\\tau_{ht}']*100)**-0.164667
                                           * (state['M'])**0.0233832
                                + 0.000150403 * (Rec/1000)**-0.186771
                                              * (self.HT['\\tau_{ht}']*100)**1.52706
                                              * (state['M'])**3.89794
                                + 0.27215 * (Rec/1000)**-0.00170564
                                          * (self.HT['\\tau_{ht}']*100)**-0.175197
                                          * (state['M'])**0.0242146
                                + 0.0608952 * (Rec/1000)**-0.00195729
                                            * (self.HT['\\tau_{ht}']*100)**0.227082
                                            * (state['M'])**-0.0439115,
            ])

        return constraints

class HorizontalTail(Model):
    """
    horiziontal tail model from Philippe's thesis
    as a performance model without the wing box

    References:
    [1] TASOPT code
    [2] http://adg.stanford.edu/aa241/stability/staticstability.HTml
    """
    def setup(self):
        self.HTns = HorizontalTailNoStruct()
        self.wb = WingBox(self.HTns, "horizontal_tail")

        # HT system weight variable
        WHT = Variable('W_{HT_system}', 'N', 'HT System Weight')
        fHT = Variable('f_{HT}' ,'-', 'Rudder etc. fractional weight')

        # margin and sensitivity
        CHT = Variable('C_{HT}', 1, '-', 'HT Weight Margin and Sensitivity Factor')

        # Variables only used for the TASOPT tail drag formulation
        cdfh = Variable('c_{d_{fh}}', '-', 'VT friction drag coefficient')
        cdph = Variable('c_{d_{ph}}', '-', 'VT pressure drag coefficient')
        coslamcube = Variable('\\cos(\\Lambda_{ht})^3', '-',
                              'Cosine of tail sweep cubed')

        constraints = []
        with SignomialsEnabled():
            constraints.append([
                self.wb['L_{h_{rect}}'] >= self.HTns['L_{h_{max}}']/2.
                                          *self.HTns['c_{tip_{ht}}']
                                          *self.HTns['b_{ht}']
                                          /self.HTns['S_{ht}'],
                self.wb['L_{h_{tri}}'] >= self.HTns['L_{h_{max}}']/4.
                                         *(1-self.wb['taper'])
                                         *self.HTns['c_{root_{ht}}']
                                         *self.HTns['b_{ht}']
                                         /self.HTns['S_{ht}'], #[SP]
                WHT >= CHT*(self.wb['W_{struct}'] + self.wb['W_{struct}']*fHT),
            ])

        return self.HTns, self.wb, constraints


    def dynamic(self, state, fitDrag):
        """"
        creates a horizontal tail performance model
        """
        return HorizontalTailPerformance(self, state, fitDrag)


# FOR RUNNING STANDALONE ######################################################
class Aircraft(Model):
    "Aircraft class"
    def setup(self):
        #create submodels
        self.fuse = Fuselage()
        self.wing = Wing()
        self.engine = Engine()
        self.HT = HorizontalTail()

        #variable definitions
        numeng = Variable('numeng', '-', 'Number of Engines')
        Vne     = Variable('V_{ne}', 144, 'm/s', 'Never exceed velocity')
        rho0    = Variable('\\rho_0', 1.225, 'kg/m^3', 'Air density (0 ft)')

        SMmin = Variable('SM_{min}', '-', 'Minimum Static Margin')
        dxCG = Variable('\\Delta x_{CG}', 'm', 'Max CG Travel Range')

        constraints = []

        constraints.extend([
            numeng == numeng, #need numeng in the model
            ])

        self.components = [self.fuse, self.wing, self.engine, self.HT]

        return self.components, constraints

    def dynamic(self, state):
        """
        creates an aircraft climb performance model, given a state
        """
        return AircraftP(self, state)
        
    def climb_dynamic(self, state):
        """
        creates an aircraft climb performance model, given a state
        """
        return ClimbP(self, state)

    def cruise_dynamic(self, state):
        """
        creates an aircraft cruise performance model, given a state
        """
        return CruiseP(self, state)

class AircraftP(Model):
    """
    aircraft performance models superclass, contains constraints true for
    all flight segments
    """
    def  setup(self, aircraft, state):
        #make submodels
        self.aircraft = aircraft
        self.wingP = aircraft.wing.dynamic(state)
        self.fuseP = aircraft.fuse.dynamic(state)
        self.engineP = aircraft.engine.dynamic(state)
        self.HTP = aircraft.HT.dynamic(aircraft.fuse, aircraft.wing, state)

        self.Pmodels = [self.wingP, self.fuseP, self.engineP, self.HTP]

        #variable definitions
        Vstall = Variable('V_{stall}', 'knots', 'Aircraft Stall Speed')
        D = Variable('D', 'N', 'Total Aircraft Drag')
        W_avg = Variable('W_{avg}', 'N', 'Geometric Average of Segment Start and End Weight')
        W_start = Variable('W_{start}', 'N', 'Segment Start Weight')
        W_end = Variable('W_{end}', 'N', 'Segment End Weight')
        W_burn = Variable('W_{burn}', 'N', 'Segment Fuel Burn Weight')
        WLoadmax = Variable('W_{Load_max}', 'N/m^2', 'Max Wing Loading')
        WLoad = Variable('W_{Load}', 'N/m^2', 'Wing Loading')
        t = Variable('tmin', 'min', 'Segment Flight Time in Minutes')
        thours = Variable('thr', 'hour', 'Segment Flight Time in Hours')

        xAC = Variable('x_{AC}', 'm', 'Aerodynamic Center Location')
        xCG     = Variable('x_{CG}', 'm', 'CG location')


        constraints = []
        with SignomialsEnabled():
            constraints.extend([
                #speed must be greater than stall speed
                state['V'] >= Vstall,


                #Figure out how to delete
                Vstall == 120*units('kts'),
                WLoadmax == 6664 * units('N/m^2'),

                #compute the drag
                TCS([D >= self.wingP['D_{wing}'] + self.fuseP['D_{fuse}'] + self.HTP['D_{ht}']]),

                #constraint CL and compute the wing loading
                W_avg == .5*self.wingP['C_{L}']*self.aircraft['S']*state.atm['\\rho']*state['V']**2,      
                WLoad == .5*self.wingP['C_{L}']*self.aircraft['S']*state.atm['\\rho']*state['V']**2/self.aircraft.wing['S'],

                #set average weight equal to the geometric avg of start and end weight
                W_avg == (W_start * W_end)**.5,

                #constrain the max wing loading
                WLoad <= WLoadmax,

                #compute fuel burn from TSFC
                W_burn == aircraft['numeng']*self.engineP['TSFC'] * thours * self.engineP['F'],
                   
                #time unit conversion
                t == thours,

                #make lift equal weight --> small angle approx in climb
                self.wingP['L_{wing}'] >= W_avg,
                 ])

        return self.Pmodels, constraints

class Mission(Model):
    """
    mission class, links together all subclasses
    """
    def setup(self, aircraft):
        #define the number of each flight segment
        Nclimb = 2
        Ncruise = 2

        #Vectorize
        with Vectorize(Nclimb):
            climb = ClimbSegment(aircraft)

        with Vectorize(Ncruise):
            cruise = CruiseSegment(aircraft)

        #declare new variables
        W_ftotal = Variable('W_{f_{total}}', 'N', 'Total Fuel Weight')
        W_fclimb = Variable('W_{f_{climb}}', 'N', 'Fuel Weight Burned in Climb')
        W_fcruise = Variable('W_{f_{cruise}}', 'N', 'Fuel Weight Burned in Cruise')
        W_total = Variable('W_{total}', 'N', 'Total Aircraft Weight')
        CruiseAlt = Variable('CruiseAlt', 'ft', 'Cruise Altitude [feet]')
        ReqRng = Variable('ReqRng', 'nautical_miles', 'Required Cruise Range')
        W_dry = Variable('W_{dry}', 'N', 'Aircraft Dry Weight')

        h = climb['h']
        hftClimb = climb['hft']
        dhft = climb['dhft']
        hftCruise = cruise['hft']

        #make overall constraints
        constraints = []

        constraints.extend([
            #weight constraints
            TCS([aircraft['W_{e}'] + aircraft['W_{payload}'] + aircraft['numeng'] * aircraft['W_{engine}'] + aircraft['W_{wing}'] + aircraft.HT['W_{struct}'] <= W_dry]),
            TCS([W_ftotal + W_dry <= W_total]),

            climb['W_{start}'][0] == W_total,
            climb['W_{end}'][-1] == cruise['W_{start}'][0],

            # similar constraint 1
            TCS([climb['W_{start}'] >= climb['W_{end}'] + climb['W_{burn}']]),
            # similar constraint 2
            TCS([cruise['W_{start}'] >= cruise['W_{end}'] + cruise['W_{burn}']]),

            climb['W_{start}'][1:] == climb['W_{end}'][:-1],
            cruise['W_{start}'][1:] == cruise['W_{end}'][:-1],

            TCS([W_dry <= cruise['W_{end}'][-1]]),

            TCS([W_ftotal >=  W_fclimb + W_fcruise]),
            TCS([W_fclimb >= sum(climb['W_{burn}'])]),
            TCS([W_fcruise >= sum(cruise['W_{burn}'])]),

            #altitude constraints
            hftCruise == CruiseAlt,
            TCS([hftClimb[1:Ncruise] >= hftClimb[:Ncruise-1] + dhft]),
            TCS([hftClimb[0] >= dhft[0]]),
            hftClimb[-1] <= hftCruise,

            #compute the dh
            dhft == hftCruise/Nclimb,

            #constrain the thrust
            climb.climbP['F'] <= 2 * max(cruise.cruiseP['F']),

            #set the range for each cruise segment, doesn't take credit for climb
            #down range disatnce covered
            cruise.cruiseP['Rng'] == ReqRng/(Ncruise),

            #set the TSFC
            climb['TSFC'] == .7*units('1/hr'),
            cruise['TSFC'] == .5*units('1/hr'),

            # climb['C_{L_h}'] == 2*3.14*climb['\\alpha_{ht}],
            # cruise['C_{L_h}'] == 2*3.14*cruise['\\alpha_{ht}],
            ])
        
        #Horizontal Tail Constraints
        with SignomialsEnabled():
            constraints.extend([

                # Trim condition for each flight segment
                TCS([cruise['x_{AC}']/aircraft.wing['mac'] <= aircraft.wing['c_{m_{w}}']/cruise['C_{L}'] + \
                     cruise['x_{CG}']/aircraft.wing['mac'] + aircraft.HT['V_{ht}']*(cruise['C_{L_h}']/cruise['C_{L}'])]),
                TCS([climb['x_{AC}']/aircraft.wing['mac'] <= aircraft.wing['c_{m_{w}}']/climb['C_{L}'] + \
                     climb['x_{CG}']/aircraft.wing['mac'] + aircraft.HT['V_{ht}']*(climb['C_{L_h}']/climb['C_{L}'])]),


                aircraft.HT['L_{h_{max}}'] == 0.5*aircraft['\\rho_0']*aircraft['V_{ne}']**2*aircraft.HT['S_{ht}']*aircraft.HT['C_{L_{hmax}}'],
                #compute mrat, is a signomial equality
                SignomialEquality(aircraft.HT['m_{ratio}']*(1+2/aircraft.wing['AR']), 1 + 2/aircraft.HT['AR_{ht}']),

                #tail volume coefficient
                aircraft.HT['V_{ht}'] == aircraft.HT['S_{ht}']*aircraft.HT['x_{CG_{ht}}']/(aircraft.wing['S']*aircraft.wing['mac']),

                #enforce max tail location is the end of the fuselage
                aircraft.HT['x_{CG_{ht}}'] <= aircraft.fuse['l_{fuse}'],
                aircraft.HT['l_{ht}'] >= aircraft.HT['x_{CG_{ht}}'] - cruise['x_{CG}'],
                aircraft.HT['l_{ht}'] >= aircraft.HT['x_{CG_{ht}}'] - climb['x_{CG}'],

                #Stability constraint, is a signomial
                TCS([aircraft['SM_{min}'] + aircraft['\\Delta x_{CG}']/aircraft.wing['mac'] + aircraft.wing['c_{m_{w}}']/aircraft.wing['C_{L_{max}}'] <= aircraft.HT['V_{ht}']*aircraft.HT['m_{ratio}'] + aircraft.HT['V_{ht}']*aircraft.HT['C_{L_{hmax}}']/aircraft.wing['C_{L_{max}}']]),

                # TCS([aircraft.wing['x_w'] >= cruise['x_{CG}'] + cruise['\\Delta x_w']]),
                # TCS([aircraft.wing['x_w'] >= climb['x_{CG}'] + climb['\\Delta x_w']]),


                TCS([cruise['x_{CG}'] + cruise['\\Delta x_{{trail}_h}'] <= aircraft.fuse['l_{fuse}']], reltol=0.002),
                TCS([climb['x_{CG}'] + climb['\\Delta x_{{trail}_h}'] <= aircraft.fuse['l_{fuse}']], reltol=0.002),

                #compute the aerodynamic center location
                #TODO: this sets xAC to xW in a stupid and long winded way
                # TCS([climb['x_{AC}'] <= climb['x_{CG}'] + climb['\\Delta x_w'] ]),
                # TCS([cruise['x_{AC}'] <= cruise['x_{CG}'] + cruise['\\Delta x_w'] ]),

##                SignomialEquality(cruise['x_{ac}'],xcg + cruise['\\Delta x_w'] ),
##                SignomialEquality(climb['x_{ac}'],xcg + climb['\\Delta x_w'] ),
                TCS([aircraft.HT['x_{CG_{ht}}'] >= climb['x_{CG}'] + (climb['\\Delta x_{{lead}_h}']+climb['\\Delta x_{{trail}_h}'])/2]),
                TCS([aircraft.HT['x_{CG_{ht}}'] >= cruise['x_{CG}'] + (cruise['\\Delta x_{{lead}_h}']+cruise['\\Delta x_{{trail}_h}'])/2]),
                #---------------------------------------------------------#

                # Substitutions for xCG and xAC
                cruise['x_{CG}'] == 15*units('m'),
                climb['x_{CG}'] == 15*units('m'),
                cruise['x_{AC}'] == aircraft.wing['x_w'],
                climb['x_{AC}'] == aircraft.wing['x_w'],

                #compute the HT chord at its attachment point to the VT
                (aircraft.HT['b_{ht}']/aircraft.fuse['w_{fuse}'])*aircraft.HT['\lambda_{ht}']*aircraft.HT['c_{root_{ht}}'] == aircraft.HT['c_{attach}']
                                              
                ])

        return climb, cruise, constraints

<<<<<<< HEAD
class HorizontalTailNoStruct(Model):
    """
    horiziontal tail model from Philippe's thesis
    as a performance model without the wing box

    References:
    [1] TASOPT code
    [2] http://adg.stanford.edu/aa241/stability/staticstability.HTml

    This model does not include the effects of wing downwash on tail
    effectiveness.
    """
    def setup(self):
        
        #variables
        p       = Variable('p_{ht}', '-', 'Substituted variable = 1 + 2*taper')
        q       = Variable('q_{ht}', '-', 'Substituted variable = 1 + taper')

        etaht   = Variable('\\eta_{ht}', '-', 'Tail efficiency')
        tanLh   = Variable('\\tan(\\Lambda_{ht})', '-',
                           'tangent of horizontal tail sweep')
        taper   = Variable('\\lambda_{ht}', '-', 'Horizontal tail taper ratio')
        taper_min   = Variable('\\lambda_{ht_{min}}', '-', 'Min horizontal tail taper ratio')
        tau     = Variable('\\tau_{ht}', '-',
                           'Horizontal tail thickness/chord ratio')
        xcght   = Variable('x_{CG_{ht}}', 'm', 'Horizontal tail CG location')
        # dxlead  = Variable('\\Delta x_{{lead}_h}', 'm',
        #                    'Distance from CG to horizontal tail leading edge')
        # dxtrail = Variable('\\Delta x_{{trail}_h}', 'm',
        #                    'Distance from CG to horizontal tail trailing edge')
        ymac    = Variable('y_{\\bar{c}_{ht}}', 'm',
                           'Spanwise location of mean aerodynamic chord')
        lht     = Variable('l_{ht}', 'm', 'Horizontal tail moment arm')
        ARht     = Variable('AR_{ht}', '-', 'Horizontal tail aspect ratio')
        amax    = Variable('\\alpha_{max,h}', '-', 'Max angle of attack, htail')
        e       = Variable('e_h', '-', 'Oswald efficiency factor')
        Sh      = Variable('S_{ht}', 'm^2', 'Horizontal tail area')
        bht     = Variable('b_{ht}', 'm', 'Horizontal tail span')
        chma    = Variable('\\bar{c}_{ht}', 'm', 'Mean aerodynamic chord (ht)')
        croot   = Variable('c_{root_{ht}}', 'm', 'Horizontal tail root chord')
        ctip    = Variable('c_{tip_{ht}}', 'm', 'Horizontal tail tip chord')
        Lmax    = Variable('L_{h_{max}}', 'N', 'Maximum load')
        # Kf      = Variable('K_f', '-',
        #                    'Empirical factor for fuselage-wing interference')
        fl      = Variable(r"f(\lambda_{ht})", '-',
                           'Empirical efficiency function of taper')
        CLhmax  = Variable('C_{L_{hmax}}', '-', 'Max lift coefficient')
        CLfCG = Variable('C_{L_{hfcG}}', '-', 'HT CL During Max Forward CG')

        #new variables
        Vh = Variable('V_{ht}', '-', 'Horizontal Tail Volume Coefficient')
        mrat = Variable('m_{ratio}', '-', 'Wing to Tail Lift Slope Ratio')
        #variable just for the D8
        cattach = Variable('c_{attach}', 'm', 'HT Chord Where it is Mounted to the VT')

        #constraints
        constraints = []

        with SignomialsEnabled():

            constraints.extend([
                # Moment arm and geometry -- same as for vtail
                # TCS([dxlead + croot <= dxtrail]),
                p >= 1 + 2*taper,
                2*q >= 1 + p,
                ymac == (bht/3)*q/p,
                TCS([(2./3)*(1 + taper + taper**2)*croot/q >=
                     chma]), # [SP]
##                SignomialEquality((2./3)*(1 + taper + taper**2)*croot/q,
##                     chma),
                taper == ctip/croot,
                SignomialEquality(Sh, bht*(croot + ctip)/2),
                # TCS([Sh <= bht*(croot + ctip)/2]), # [SP]

                # Oswald efficiency
                # Nita, Scholz,
                # "Estimating the Oswald factor from basic
                # aircraft geometrical parameters"
                TCS([fl >= (0.0524*taper**4 - 0.15*taper**3
                            + 0.1659*taper**2
                            - 0.0706*taper + 0.0119)], reltol=0.2),
                # NOTE: slightly slack
                TCS([e*(1 + fl*ARht) <= 1]),

                ARht == bht**2/Sh,
                
                taper >= taper_min, # TODO: make less arbitrary
                taper <= 1,
                ])

        return constraints

class HorizontalTailPerformance(Model):
    """
    Horizontal tail performance model

    ARGUMENTS
    ---------
    fitDrag: True = use Martin's tail drag fits, False = use the TASOPT tail drag model
    """
    def setup(self, ht, state, fitDrag):
        self.HT = ht
        
        #variables

        D       = Variable('D_{ht}', 'N', 'Horizontal tail drag')
        Lh      = Variable('L_h', 'lbf', 'Horizontal tail downforce')
        Rec     = Variable('Re_{c_h}', '-',
                           'Cruise Reynolds number (Horizontal tail)')
        CLah    = Variable('C_{L_{ah}}', '-', 'Lift curve slope (htail)')
        CLah0   = Variable('C_{L_{ah_0}}', '-',
                            'Isolated lift curve slope (htail)')
        # CLaw    = Variable('C_{L_{aw}}', '-', 'Lift curve slope (wing)')

        CLh     = Variable('C_{L_h}', '-', 'Lift coefficient (htail)')
        # eta     = Variable('\\eta_h', '-',
        #                    ("Lift efficiency (diff between sectional and "
        #                     "actual lift)"))
        CDh     = Variable('C_{D_h}', '-', 'Horizontal tail drag coefficient')
        CD0h    = Variable('C_{D_{0_h}}', '-',
                           'Horizontal tail parasitic drag coefficient')

        alphah   = Variable('\\alpha_{ht}', '-', 'Horizontal tail angle of attack')

        constraints = []

        with SignomialsEnabled():
           
            constraints.extend([
                Lh == 0.5*state['\\rho']*state['V']**2*self.HT['S_{ht}']*CLh,

                # Angle of attack and lift slope constraints
                CLh == CLah*alphah,

                alphah <= self.HT['\\alpha_{max,h}'],

                # Currently using TAT to approximate
                CLah0 == 2*3.14,                

                # Drag
                D == 0.5*state['\\rho']*state['V']**2*self.HT['S_{ht}']*CDh,
                CDh >= CD0h + CLh**2/(pi*self.HT['e_h']*self.HT['AR_{ht}']),

                #cruise Reynolds number
                Rec == state['\\rho']*state['V']*self.HT['\\bar{c}_{ht}']/state['\\mu'],
                ])

        if fitDrag:
            constraints.extend([
                # Same drag model as VerticalTail
                #Martin's NACA drag fit
##                CD0h**1.5846 >= 0.000195006 * (Rec)**-0.508965 * (self.HT['\\tau_{ht}']*100)**1.62106 * (state['M'])**0.670788
##                        + 9.25066e+18 * (Rec)**-0.544817 * (self.HT['\\tau_{ht}']*100)**1.94003 * (state['M'])**240.136
##                        + 2.23515e-05 * (Rec)**0.223161 * (self.HT['\\tau_{ht}']*100)**0.0338899 * (state['M'])**0.0210705,

                #Martin's TASOPT tail drag fit
                CD0h**0.119892 >= 0.0693931 * (Rec/1000)**-0.0021665 * (self.HT['\\tau_{ht}']*100)**0.104391 * (state['M'])**-0.0177484
                        + 0.273439 * (Rec/1000)**-0.0017356 * (self.HT['\\tau_{ht}']*100)**-0.164667 * (state['M'])**0.0233832
                        + 0.000150403 * (Rec/1000)**-0.186771 * (self.HT['\\tau_{ht}']*100)**1.52706 * (state['M'])**3.89794
                        + 0.27215 * (Rec/1000)**-0.00170564 * (self.HT['\\tau_{ht}']*100)**-0.175197 * (state['M'])**0.0242146
                        + 0.0608952 * (Rec/1000)**-0.00195729 * (self.HT['\\tau_{ht}']*100)**0.227082 * (state['M'])**-0.0439115,
                #Philippe thesis drag fit
##                CD0h**0.125 >= 0.19*(self.HT['\\tau_{ht}'])**0.0075 *(Rec)**0.0017
##                            + 1.83e+04*(self.HT['\\tau_{ht}'])**3.54*(Rec)**-0.494
##                            + 0.118*(self.HT['\\tau_{ht}'])**0.0082 *(Rec)**0.00165
##                            + 0.198*(self.HT['\\tau_{ht}'])**0.00774*(Rec)**0.00168,
                ])
        else:
            #HT drag constraints in AircraftP
            None

        return constraints

class HorizontalTail(Model):
    """
    horiziontal tail model from Philippe's thesis
    as a performance model without the wing box

    References:
    [1] TASOPT code
    [2] http://adg.stanford.edu/aa241/stability/staticstability.HTml
    """
    def setup(self):
        self.HTns = HorizontalTailNoStruct()
        self.wb = WingBox(self.HTns, "horizontal_tail")

        #HT system weight variable
        WHT = Variable('W_{HT_system}', 'lbf', 'HT System Weight')
        fHT = Variable('f_{HT}' ,'-', 'Rudder etc. fractional weight')

        #margin and sensitivity
        CHT = Variable('C_{HT}', 1, '-', 'HT Weight Margin and Sensitivity Factor')

        #variables only used for the TASOPT tail drag formulation
        cdfh = Variable('c_{d_{fh}}', '-', 'VT friction drag coefficient')
        cdph = Variable('c_{d_{ph}}', '-', 'VT pressure drag coefficient')
        coslamcube = Variable('\\cos(\\Lambda_{ht})^3', '-', 'Cosine of tail sweep cubed')

        constraints = []
        with SignomialsEnabled():
            constraints.append([
                self.wb['L_{h_{rect}}'] >= self.HTns['L_{h_{max}}']/2.*self.HTns['c_{tip_{ht}}']*self.HTns['b_{ht}']/self.HTns['S_{ht}'],
                self.wb['L_{h_{tri}}'] >= self.HTns['L_{h_{max}}']/4.*(1-self.wb['taper'])*self.HTns['c_{root_{ht}}']*self.HTns['b_{ht}']/self.HTns['S_{ht}'], #[SP]
                WHT >= CHT*(self.wb['W_{struct}'] + self.wb['W_{struct}']  * fHT),
            ])

        return self.HTns, self.wb, constraints


    def dynamic(self, state, fitDrag):
        """"
        creates a horizontal tail performance model
        """
        return HorizontalTailPerformance(self, state, fitDrag)

=======
>>>>>>> 53429b29
if __name__ == '__main__':
    plot = True
    
    aircraft = Aircraft()
        
    substitutions = {      
            'C_{L_{hmax}}': 2.5,
            'C_{L_{max}}': 2,
            'CruiseAlt': 30000, #('sweep', np.linspace(20000,40000,4)),
            'ReqRng': 500, #('sweep', np.linspace(500,2000,4)),
            'SM_{min}': 0.5,
            'W_{pax}': 91 * 9.81,
            '\\Delta x_{CG}': 4,
            '\\alpha_{max,h}': 2.5,
            '\\tan(\\Lambda_{ht})': tan(30*pi/180),
            'b_{max}': 60,
            'c_{m_{w}}': 1,
            'e': .9,
            'mac': 2,
            'n_{pax}': 150,
            'numeng': 2,
            'pax_{area}': 1,
            'w_{fuse}': 6,
            'x_w': 19,
            }
    mission = Mission(aircraft)
    m = Model(mission['W_{f_{total}}'], [aircraft, mission], substitutions)
    sol = m.localsolve(solver='mosek', verbosity = 4)<|MERGE_RESOLUTION|>--- conflicted
+++ resolved
@@ -92,7 +92,7 @@
                 TCS([e*(1 + fl*ARht) <= 1]),
 
                 ARht == bht**2/Sh,
-                
+
                 taper >= tapermin, # TODO: make less arbitrary
                 taper <= 1,
                 ])
@@ -109,7 +109,7 @@
     """
     def setup(self, ht, state, fitDrag):
         self.HT = ht
-        
+
         D       = Variable('D_{ht}', 'N', 'Horizontal tail drag')
         Lh      = Variable('L_h', 'N', 'Horizontal tail downforce')
         Rec     = Variable('Re_{c_h}', '-',
@@ -127,7 +127,7 @@
         constraints = []
 
         with SignomialsEnabled():
-           
+
             constraints.extend([
                 Lh == 0.5*state['\\rho']*state['V']**2*self.HT['S_{ht}']*CLh,
 
@@ -137,7 +137,7 @@
                 alphah <= self.HT['\\alpha_{max,h}'],
 
                 # Thin airfoil theory
-                CLah0 == 2*3.14,                
+                CLah0 == 2*3.14,
 
                 # Drag
                 D == 0.5*state['\\rho']*state['V']**2*self.HT['S_{ht}']*CDh,
@@ -469,227 +469,9 @@
 
         return climb, cruise, constraints
 
-<<<<<<< HEAD
-class HorizontalTailNoStruct(Model):
-    """
-    horiziontal tail model from Philippe's thesis
-    as a performance model without the wing box
-
-    References:
-    [1] TASOPT code
-    [2] http://adg.stanford.edu/aa241/stability/staticstability.HTml
-
-    This model does not include the effects of wing downwash on tail
-    effectiveness.
-    """
-    def setup(self):
-        
-        #variables
-        p       = Variable('p_{ht}', '-', 'Substituted variable = 1 + 2*taper')
-        q       = Variable('q_{ht}', '-', 'Substituted variable = 1 + taper')
-
-        etaht   = Variable('\\eta_{ht}', '-', 'Tail efficiency')
-        tanLh   = Variable('\\tan(\\Lambda_{ht})', '-',
-                           'tangent of horizontal tail sweep')
-        taper   = Variable('\\lambda_{ht}', '-', 'Horizontal tail taper ratio')
-        taper_min   = Variable('\\lambda_{ht_{min}}', '-', 'Min horizontal tail taper ratio')
-        tau     = Variable('\\tau_{ht}', '-',
-                           'Horizontal tail thickness/chord ratio')
-        xcght   = Variable('x_{CG_{ht}}', 'm', 'Horizontal tail CG location')
-        # dxlead  = Variable('\\Delta x_{{lead}_h}', 'm',
-        #                    'Distance from CG to horizontal tail leading edge')
-        # dxtrail = Variable('\\Delta x_{{trail}_h}', 'm',
-        #                    'Distance from CG to horizontal tail trailing edge')
-        ymac    = Variable('y_{\\bar{c}_{ht}}', 'm',
-                           'Spanwise location of mean aerodynamic chord')
-        lht     = Variable('l_{ht}', 'm', 'Horizontal tail moment arm')
-        ARht     = Variable('AR_{ht}', '-', 'Horizontal tail aspect ratio')
-        amax    = Variable('\\alpha_{max,h}', '-', 'Max angle of attack, htail')
-        e       = Variable('e_h', '-', 'Oswald efficiency factor')
-        Sh      = Variable('S_{ht}', 'm^2', 'Horizontal tail area')
-        bht     = Variable('b_{ht}', 'm', 'Horizontal tail span')
-        chma    = Variable('\\bar{c}_{ht}', 'm', 'Mean aerodynamic chord (ht)')
-        croot   = Variable('c_{root_{ht}}', 'm', 'Horizontal tail root chord')
-        ctip    = Variable('c_{tip_{ht}}', 'm', 'Horizontal tail tip chord')
-        Lmax    = Variable('L_{h_{max}}', 'N', 'Maximum load')
-        # Kf      = Variable('K_f', '-',
-        #                    'Empirical factor for fuselage-wing interference')
-        fl      = Variable(r"f(\lambda_{ht})", '-',
-                           'Empirical efficiency function of taper')
-        CLhmax  = Variable('C_{L_{hmax}}', '-', 'Max lift coefficient')
-        CLfCG = Variable('C_{L_{hfcG}}', '-', 'HT CL During Max Forward CG')
-
-        #new variables
-        Vh = Variable('V_{ht}', '-', 'Horizontal Tail Volume Coefficient')
-        mrat = Variable('m_{ratio}', '-', 'Wing to Tail Lift Slope Ratio')
-        #variable just for the D8
-        cattach = Variable('c_{attach}', 'm', 'HT Chord Where it is Mounted to the VT')
-
-        #constraints
-        constraints = []
-
-        with SignomialsEnabled():
-
-            constraints.extend([
-                # Moment arm and geometry -- same as for vtail
-                # TCS([dxlead + croot <= dxtrail]),
-                p >= 1 + 2*taper,
-                2*q >= 1 + p,
-                ymac == (bht/3)*q/p,
-                TCS([(2./3)*(1 + taper + taper**2)*croot/q >=
-                     chma]), # [SP]
-##                SignomialEquality((2./3)*(1 + taper + taper**2)*croot/q,
-##                     chma),
-                taper == ctip/croot,
-                SignomialEquality(Sh, bht*(croot + ctip)/2),
-                # TCS([Sh <= bht*(croot + ctip)/2]), # [SP]
-
-                # Oswald efficiency
-                # Nita, Scholz,
-                # "Estimating the Oswald factor from basic
-                # aircraft geometrical parameters"
-                TCS([fl >= (0.0524*taper**4 - 0.15*taper**3
-                            + 0.1659*taper**2
-                            - 0.0706*taper + 0.0119)], reltol=0.2),
-                # NOTE: slightly slack
-                TCS([e*(1 + fl*ARht) <= 1]),
-
-                ARht == bht**2/Sh,
-                
-                taper >= taper_min, # TODO: make less arbitrary
-                taper <= 1,
-                ])
-
-        return constraints
-
-class HorizontalTailPerformance(Model):
-    """
-    Horizontal tail performance model
-
-    ARGUMENTS
-    ---------
-    fitDrag: True = use Martin's tail drag fits, False = use the TASOPT tail drag model
-    """
-    def setup(self, ht, state, fitDrag):
-        self.HT = ht
-        
-        #variables
-
-        D       = Variable('D_{ht}', 'N', 'Horizontal tail drag')
-        Lh      = Variable('L_h', 'lbf', 'Horizontal tail downforce')
-        Rec     = Variable('Re_{c_h}', '-',
-                           'Cruise Reynolds number (Horizontal tail)')
-        CLah    = Variable('C_{L_{ah}}', '-', 'Lift curve slope (htail)')
-        CLah0   = Variable('C_{L_{ah_0}}', '-',
-                            'Isolated lift curve slope (htail)')
-        # CLaw    = Variable('C_{L_{aw}}', '-', 'Lift curve slope (wing)')
-
-        CLh     = Variable('C_{L_h}', '-', 'Lift coefficient (htail)')
-        # eta     = Variable('\\eta_h', '-',
-        #                    ("Lift efficiency (diff between sectional and "
-        #                     "actual lift)"))
-        CDh     = Variable('C_{D_h}', '-', 'Horizontal tail drag coefficient')
-        CD0h    = Variable('C_{D_{0_h}}', '-',
-                           'Horizontal tail parasitic drag coefficient')
-
-        alphah   = Variable('\\alpha_{ht}', '-', 'Horizontal tail angle of attack')
-
-        constraints = []
-
-        with SignomialsEnabled():
-           
-            constraints.extend([
-                Lh == 0.5*state['\\rho']*state['V']**2*self.HT['S_{ht}']*CLh,
-
-                # Angle of attack and lift slope constraints
-                CLh == CLah*alphah,
-
-                alphah <= self.HT['\\alpha_{max,h}'],
-
-                # Currently using TAT to approximate
-                CLah0 == 2*3.14,                
-
-                # Drag
-                D == 0.5*state['\\rho']*state['V']**2*self.HT['S_{ht}']*CDh,
-                CDh >= CD0h + CLh**2/(pi*self.HT['e_h']*self.HT['AR_{ht}']),
-
-                #cruise Reynolds number
-                Rec == state['\\rho']*state['V']*self.HT['\\bar{c}_{ht}']/state['\\mu'],
-                ])
-
-        if fitDrag:
-            constraints.extend([
-                # Same drag model as VerticalTail
-                #Martin's NACA drag fit
-##                CD0h**1.5846 >= 0.000195006 * (Rec)**-0.508965 * (self.HT['\\tau_{ht}']*100)**1.62106 * (state['M'])**0.670788
-##                        + 9.25066e+18 * (Rec)**-0.544817 * (self.HT['\\tau_{ht}']*100)**1.94003 * (state['M'])**240.136
-##                        + 2.23515e-05 * (Rec)**0.223161 * (self.HT['\\tau_{ht}']*100)**0.0338899 * (state['M'])**0.0210705,
-
-                #Martin's TASOPT tail drag fit
-                CD0h**0.119892 >= 0.0693931 * (Rec/1000)**-0.0021665 * (self.HT['\\tau_{ht}']*100)**0.104391 * (state['M'])**-0.0177484
-                        + 0.273439 * (Rec/1000)**-0.0017356 * (self.HT['\\tau_{ht}']*100)**-0.164667 * (state['M'])**0.0233832
-                        + 0.000150403 * (Rec/1000)**-0.186771 * (self.HT['\\tau_{ht}']*100)**1.52706 * (state['M'])**3.89794
-                        + 0.27215 * (Rec/1000)**-0.00170564 * (self.HT['\\tau_{ht}']*100)**-0.175197 * (state['M'])**0.0242146
-                        + 0.0608952 * (Rec/1000)**-0.00195729 * (self.HT['\\tau_{ht}']*100)**0.227082 * (state['M'])**-0.0439115,
-                #Philippe thesis drag fit
-##                CD0h**0.125 >= 0.19*(self.HT['\\tau_{ht}'])**0.0075 *(Rec)**0.0017
-##                            + 1.83e+04*(self.HT['\\tau_{ht}'])**3.54*(Rec)**-0.494
-##                            + 0.118*(self.HT['\\tau_{ht}'])**0.0082 *(Rec)**0.00165
-##                            + 0.198*(self.HT['\\tau_{ht}'])**0.00774*(Rec)**0.00168,
-                ])
-        else:
-            #HT drag constraints in AircraftP
-            None
-
-        return constraints
-
-class HorizontalTail(Model):
-    """
-    horiziontal tail model from Philippe's thesis
-    as a performance model without the wing box
-
-    References:
-    [1] TASOPT code
-    [2] http://adg.stanford.edu/aa241/stability/staticstability.HTml
-    """
-    def setup(self):
-        self.HTns = HorizontalTailNoStruct()
-        self.wb = WingBox(self.HTns, "horizontal_tail")
-
-        #HT system weight variable
-        WHT = Variable('W_{HT_system}', 'lbf', 'HT System Weight')
-        fHT = Variable('f_{HT}' ,'-', 'Rudder etc. fractional weight')
-
-        #margin and sensitivity
-        CHT = Variable('C_{HT}', 1, '-', 'HT Weight Margin and Sensitivity Factor')
-
-        #variables only used for the TASOPT tail drag formulation
-        cdfh = Variable('c_{d_{fh}}', '-', 'VT friction drag coefficient')
-        cdph = Variable('c_{d_{ph}}', '-', 'VT pressure drag coefficient')
-        coslamcube = Variable('\\cos(\\Lambda_{ht})^3', '-', 'Cosine of tail sweep cubed')
-
-        constraints = []
-        with SignomialsEnabled():
-            constraints.append([
-                self.wb['L_{h_{rect}}'] >= self.HTns['L_{h_{max}}']/2.*self.HTns['c_{tip_{ht}}']*self.HTns['b_{ht}']/self.HTns['S_{ht}'],
-                self.wb['L_{h_{tri}}'] >= self.HTns['L_{h_{max}}']/4.*(1-self.wb['taper'])*self.HTns['c_{root_{ht}}']*self.HTns['b_{ht}']/self.HTns['S_{ht}'], #[SP]
-                WHT >= CHT*(self.wb['W_{struct}'] + self.wb['W_{struct}']  * fHT),
-            ])
-
-        return self.HTns, self.wb, constraints
-
-
-    def dynamic(self, state, fitDrag):
-        """"
-        creates a horizontal tail performance model
-        """
-        return HorizontalTailPerformance(self, state, fitDrag)
-
-=======
->>>>>>> 53429b29
 if __name__ == '__main__':
     plot = True
-    
+
     aircraft = Aircraft()
         
     substitutions = {      
